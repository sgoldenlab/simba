# Hannah Lapp and Cem B
# updated July 24, 2023

import math
import os
import time

import circle_fit
import numpy as np
import pandas as pd

from simba.feature_extractors.perimeter_jit import jitted_hull
from simba.mixins.config_reader import ConfigReader
from simba.mixins.feature_extraction_mixin import FeatureExtractionMixin
from simba.utils.checks import check_str
<<<<<<< HEAD
=======
from simba.utils.printing import SimbaTimer, stdout_success
from simba.utils.read_write import get_fn_ext, read_df, write_df

>>>>>>> 3bc89e84

def calculate_weighted_avg(x, p=None, threshold=0.2):
    if p is not None and len(x) != len(p):
        raise ValueError("Got x and p with different lengths")

    selected_x, selected_p = [], []
    if p is not None:
        p = [0 if val is None else val for val in p]
        for i in range(len(x)):
            if p[i] > threshold:
                selected_x.append(x[i])
                selected_p.append(p[i])

    if len(selected_x) > 0:
        return np.ma.average(selected_x, weights=selected_p)
    else:
        return np.ma.average(x)


def angle3pt(ax, ay, bx, by, cx, cy):
    ang = math.degrees(math.atan2(cy - by, cx - bx) - math.atan2(ay - by, ax - bx))
    return ang + 360 if ang < 0 else ang


def count_high_p(p, threshold=0.2):
    return len([1 for val in p if val > threshold])


def get_circle_fit_angle(x, y, p, threshold=0.5):
    if np.average(p) < threshold:
        return 0

    xc, yc, r, sigma = circle_fit.least_squares_circle(list(zip(x, y)))

    angle = math.degrees(
        math.atan2(y[-1] - yc, x[-1] - xc) - math.atan2(y[0] - yc, x[0] - xc)
    )

    return angle + 360 if angle < 0 else angle


def polygon_fill(x, y, p, threshold=0.2):
    """
    Fills-in points with p lower than threshold. Uses points with p above the threshold to fill-in.
    :param x: List of x-coordinates
    :param y: List of y-coordinates
    :param p: List of probabilities
    :param threshold: Threshold for the probabilities
    :return: Filled-in x, y
    """
    if len(x) != len(y):
        raise ValueError("Got x and y with different lengths")
    if len(x) != len(p):
        raise ValueError("Got x and p with different lengths")

    selected_points = []
    for i in range(len(x)):
        if p[i] > threshold:
            selected_points.append([x[i], y[i]])

    if len(selected_points) < 3:
        return np.zeros((len(x), 2)).astype(np.float32)

    missing_points = len(x) - len(selected_points)
    if missing_points > 0:
        selected_points.extend([selected_points[0]] * missing_points)

    return np.array(selected_points).astype(np.float32)


class UserDefinedFeatureExtractor(ConfigReader, FeatureExtractionMixin):
    """
    Class for featurizing data within SimBA project using user-defined body-parts in the pose-estimation data.
    Results are stored in the `project_folder/csv/features_extracted` directory of the SimBA project.
    """

    def __init__(self, config_path: str):
        FeatureExtractionMixin.__init__(self, config_path=config_path)
        ConfigReader.__init__(self, config_path=config_path)
        # super().__init__(config_path=config_path)
        self.timer = SimbaTimer()
        self.timer.start_timer()
        print(
            "Extracting features from {} file(s)...".format(str(len(self.files_found)))
        )
        self.extract_features()

    def extract_features(self):
        print("started extract_features")

        pup_threshold = 0.4
        dam_threshold = 0.4
        roll_windows_values = [
            1,
            2,
            5,
            8,
            0.5,
        ]  # values used to calculate rolling average across frames

        for file_cnt, file_path in enumerate(self.files_found):
            video_timer = SimbaTimer()
            video_timer.start_timer()
            print(
                "Extracting features for video {}/{}...".format(
                    str(file_cnt + 1), str(len(self.files_found))
                )
            )
            _, file_name, _ = get_fn_ext(file_path)
            check_str("file name", file_name)
            video_settings, self.px_per_mm, fps = self.read_video_info(
                video_name=file_name
            )
            pixels_per_mm = self.px_per_mm

            csv_df = read_df(file_path, self.file_type)

            # Body parts will be in two categories: dam and pups
            body_part_names = [
                x.replace("_x", "") for x in list(csv_df.columns) if "_x" in x
            ]
            dam_body_part_names, pup_body_part_names = [], []
            for bp in body_part_names:
                if "pup" in bp:
                    pup_body_part_names.append(bp)
                else:
                    dam_body_part_names.append(bp)

            # csv_df = csv_df.fillna(0)
            csv_df = csv_df.drop(csv_df.index[[0]])
            csv_df = csv_df.apply(pd.to_numeric)
            csv_df = csv_df.reset_index(drop=True)

            print("Calculating dam points, centroids, and convex hulls")
            start = time.time()
            # Collapse arm and side dam points
            csv_df["arm_x"] = np.where(
                csv_df["left_armpit_p"] > dam_threshold,
                csv_df["left_armpit_x"],
                csv_df["right_armpit_x"],
            )
            csv_df["arm_y"] = np.where(
                csv_df["left_armpit_p"] > dam_threshold,
                csv_df["left_armpit_y"],
                csv_df["right_armpit_y"],
            )
            csv_df["arm_p"] = np.where(
                csv_df["left_armpit_p"] > dam_threshold,
                csv_df["left_armpit_p"],
                csv_df["right_armpit_p"],
            )

            csv_df["side_x"] = np.where(
                csv_df["left_ventrum_side_p"] > dam_threshold,
                csv_df["left_ventrum_side_x"],
                csv_df["right_ventrum_side_x"],
            )
            csv_df["side_y"] = np.where(
                csv_df["left_ventrum_side_p"] > dam_threshold,
                csv_df["left_ventrum_side_y"],
                csv_df["right_ventrum_side_y"],
            )
            csv_df["side_p"] = np.where(
                csv_df["left_ventrum_side_p"] > dam_threshold,
                csv_df["left_ventrum_side_p"],
                csv_df["right_ventrum_side_p"],
            )
            print(time.time() - start)

            # Calculate dam centroids and convex hulls
<<<<<<< HEAD
            csv_df['dam_centroid_x'] = csv_df.apply(lambda row: calculate_weighted_avg([row[str(column) + '_x'] for column in dam_body_part_names], [row[str(column) + '_p'] for column in dam_body_part_names], threshold=dam_threshold), axis=1)
            csv_df['dam_centroid_y'] = csv_df.apply(lambda row: calculate_weighted_avg([row[str(column) + '_y'] for column in dam_body_part_names], [row[str(column) + '_p'] for column in dam_body_part_names], threshold=dam_threshold), axis=1)

            dam_body_polygon = csv_df.apply(lambda row: polygon_fill([row[p + '_x'] for p in dam_body_part_names],
                                                                     [row[p + '_y'] for p in dam_body_part_names],
                                                                     [row[p + '_p'] for p in dam_body_part_names], 0.2), axis=1)

            dam_body_polygon = np.array(dam_body_polygon.tolist()).reshape((len(dam_body_polygon), -1, 2)).astype(
                np.float32)
            csv_df['dam_convex_hull'] = jitted_hull(points=dam_body_polygon.astype(np.float32), target='area') / (
                    pixels_per_mm ** 2)

            dam_head_parts = ['dam_nose', 'left_eye', 'right_eye', 'left_ear', 'right_ear', 'top_head_dam']
            csv_df['head_centroid_x'] = csv_df.apply(lambda row: calculate_weighted_avg(
                [row[str(column) + '_x'] for column in dam_head_parts],
                [row[str(column) + '_p'] for column in dam_head_parts],
                threshold=dam_threshold), axis=1)
            csv_df['head_centroid_y'] = csv_df.apply(lambda row: calculate_weighted_avg(
                [row[str(column) + '_y'] for column in dam_head_parts],
                [row[str(column) + '_p'] for column in dam_head_parts],
                threshold=dam_threshold), axis=1)
=======
            csv_df["dam_centroid_x"] = csv_df.apply(
                lambda row: calculate_weighted_avg(
                    [row[str(column) + "_x"] for column in dam_body_part_names],
                    [row[str(column) + "_p"] for column in dam_body_part_names],
                    threshold=dam_threshold,
                ),
                axis=1,
            )
            csv_df["dam_centroid_y"] = csv_df.apply(
                lambda row: calculate_weighted_avg(
                    [row[str(column) + "_y"] for column in dam_body_part_names],
                    [row[str(column) + "_p"] for column in dam_body_part_names],
                    threshold=dam_threshold,
                ),
                axis=1,
            )

            dam_body_polygon = csv_df.apply(
                lambda row: polygon_fill(
                    [row[p + "_x"] for p in dam_body_part_names],
                    [row[p + "_y"] for p in dam_body_part_names],
                    [row[p + "_p"] for p in dam_body_part_names],
                    0.2,
                ),
                axis=1,
            )
            dam_body_polygon = (
                np.array(dam_body_polygon.tolist())
                .reshape((len(dam_body_polygon), -1, 2))
                .astype(np.float32)
            )
            csv_df["dam_convex_hull"] = jitted_hull(
                points=dam_body_polygon.astype(np.float32), target="area"
            ) / (pixels_per_mm**2)

            dam_head_parts = [
                "dam_nose",
                "left_eye",
                "right_eye",
                "left_ear",
                "right_ear",
                "top_head_dam",
            ]
            csv_df["head_centroid_x"] = csv_df.apply(
                lambda row: calculate_weighted_avg(
                    [row[str(column) + "_x"] for column in dam_head_parts],
                    [row[str(column) + "_p"] for column in dam_head_parts],
                    threshold=dam_threshold,
                ),
                axis=1,
            )
            csv_df["head_centroid_y"] = csv_df.apply(
                lambda row: calculate_weighted_avg(
                    [row[str(column) + "_y"] for column in dam_head_parts],
                    [row[str(column) + "_p"] for column in dam_head_parts],
                    threshold=dam_threshold,
                ),
                axis=1,
            )
>>>>>>> 3bc89e84

            # dam head convex hull
            head_polygon = csv_df.apply(
                lambda row: polygon_fill(
                    [row[p + "_x"] for p in dam_head_parts],
                    [row[p + "_y"] for p in dam_head_parts],
                    [row[p + "_p"] for p in dam_head_parts],
                    0.2,
                ),
                axis=1,
            )
            head_polygon = (
                np.array(head_polygon.tolist())
                .reshape((len(head_polygon), -1, 2))
                .astype(np.float32)
            )
            csv_df["head_convex_hull"] = jitted_hull(
                points=head_polygon.astype(np.float32), target="area"
            ) / (pixels_per_mm**2)

            # Calculate the center of all pup points, weighted by likelihood scores
            print("Calculating pup centroids")

            pup_columns_x, pup_columns_y, pup_columns_p = [], [], []
            for bp in pup_body_part_names:
                pup_columns_x.append(str(bp) + "_x")
                pup_columns_y.append(str(bp) + "_y")
                pup_columns_p.append(str(bp) + "_p")

            csv_df["pups_centroid_x"] = csv_df.apply(
                lambda row: calculate_weighted_avg(
                    [row[p] for p in pup_columns_x],
                    [row[p] for p in pup_columns_p],
                    threshold=pup_threshold,
                ),
                axis=1,
            )
            csv_df["pups_centroid_y"] = csv_df.apply(
                lambda row: calculate_weighted_avg(
                    [row[p] for p in pup_columns_y],
                    [row[p] for p in pup_columns_p],
                    threshold=pup_threshold,
                ),
                axis=1,
            )

            print("Calculating pup convex hull")
            pups_polygon = csv_df.apply(
                lambda row: polygon_fill(
                    [row[p] for p in pup_columns_x],
                    [row[p] for p in pup_columns_y],
                    [row[p] for p in pup_columns_p],
                    0.2,
                ),
                axis=1,
            )
            pups_polygon = (
                np.array(pups_polygon.tolist())
                .reshape((len(pups_polygon), -1, 2))
                .astype(np.float32)
            )
            csv_df["pups_convex_hull"] = jitted_hull(
                points=pups_polygon.astype(np.float32), target="area"
            ) / (pixels_per_mm**2)

            print("Calculating high probably body part counts")
            csv_df["pup_avg_p"] = csv_df[[p for p in pup_columns_p]].mean(axis=1)

            csv_df["high_p_pup_bp"] = csv_df.apply(
                lambda row: count_high_p([row[p] for p in pup_columns_p]), axis=1
            )

            csv_df["high_p_dam_bp"] = csv_df.apply(
                lambda row: count_high_p([row[p + "_p"] for p in dam_body_part_names]),
                axis=1,
            )

            csv_df["high_p_pup_bp_no_zero"] = csv_df["high_p_pup_bp"]
            csv_df["high_p_pup_bp_no_zero"].replace(to_replace=0, value=1, inplace=True)

            csv_df["pups_centroid_mult_x"] = (
                csv_df["pups_centroid_x"] * csv_df["high_p_pup_bp_no_zero"]
            )
            csv_df["pups_centroid_mult_y"] = (
                csv_df["pups_centroid_y"] * csv_df["high_p_pup_bp_no_zero"]
            )

            roll_rows_30 = int(30 * 60 * fps)
            csv_df["pups_centroid_x_roll_mean_30m"] = (
                csv_df["pups_centroid_mult_x"]
                .rolling(roll_rows_30, min_periods=0, center=True)
                .sum()
                / csv_df["high_p_pup_bp_no_zero"]
                .rolling(roll_rows_30, min_periods=0, center=True)
                .sum()
            )
            csv_df["pups_centroid_y_roll_mean_30m"] = (
                csv_df["pups_centroid_mult_y"]
                .rolling(roll_rows_30, min_periods=0, center=True)
                .sum()
                / csv_df["high_p_pup_bp_no_zero"]
                .rolling(roll_rows_30, min_periods=0, center=True)
                .sum()
            )

            roll_rows_60 = int(60 * 60 * fps)
            csv_df["pups_centroid_x_roll_mean_60m"] = (
                csv_df["pups_centroid_mult_x"]
                .rolling(roll_rows_60, min_periods=0, center=True)
                .sum()
                / csv_df["high_p_pup_bp_no_zero"]
                .rolling(roll_rows_60, min_periods=0, center=True)
                .sum()
            )
            csv_df["pups_centroid_y_roll_mean_60m"] = (
                csv_df["pups_centroid_mult_y"]
                .rolling(roll_rows_60, min_periods=0, center=True)
                .sum()
                / csv_df["high_p_pup_bp_no_zero"]
                .rolling(roll_rows_60, min_periods=0, center=True)
                .sum()
            )

            # Calculate movements
            print("Calculating movements")
            movement_columns = dam_body_part_names

            # Create a shifted dataframe and combine to use for movement calculations
            csv_df_shifted = csv_df.shift(periods=1)
            csv_df_shifted.columns = [
                i + "_shifted" for i in csv_df.columns.values.tolist()
            ]
            csv_df_combined = pd.concat([csv_df, csv_df_shifted], axis=1, join="inner")
            csv_df_combined = csv_df_combined.fillna(0)
            csv_df_combined = csv_df_combined.reset_index(drop=True)

            for bp in movement_columns:
                column_name = bp + "_movement"
                x1, y1 = (bp + "_x", bp + "_y")
                x2, y2 = (bp + "_x_shifted", bp + "_y_shifted")
                csv_df[column_name] = (
                    np.sqrt(
                        (csv_df_combined[x1] - csv_df_combined[x2]) ** 2
                        + (csv_df_combined[y1] - csv_df_combined[y2]) ** 2
                    )
                ) / pixels_per_mm
                csv_df.at[0, column_name] = np.average(csv_df[column_name].iloc[1:10])

            back_point_movements = [
                "back_2_movement",
                "back_3_movement",
                "back_4_movement",
                "back_5_movement",
                "back_6_movement",
                "back_7_movement",
                "back_8_movement",
                "back_9_movement",
                "back_10_movement",
            ]
            back_point_movements_p = [
                "back_2_p",
                "back_3_p",
                "back_4_p",
                "back_5_p",
                "back_6_p",
                "back_7_p",
                "back_8_p",
                "back_9_p",
                "back_10_p",
            ]

            csv_df["back_avg_movement"] = csv_df.apply(
                lambda row: calculate_weighted_avg(
                    [row[c] for c in back_point_movements],
                    [row[c] for c in back_point_movements_p],
                    threshold=dam_threshold,
                ),
                axis=1,
            )

            head_point_movements = [
                "dam_nose_movement",
                "right_eye_movement",
                "left_eye_movement",
                "left_ear_movement",
                "right_ear_movement",
            ]
            head_point_movements_p = [
                "dam_nose_p",
                "right_eye_p",
                "left_eye_p",
                "left_ear_p",
                "right_ear_p",
            ]

            # get average movements of lateral body parts
            csv_df["head_avg_movement"] = csv_df.apply(
                lambda row: calculate_weighted_avg(
                    [row[d] for d in head_point_movements],
                    [row[d] for d in head_point_movements_p],
                    threshold=dam_threshold,
                ),
                axis=1,
            )

            csv_df["head_max_movement"] = np.ma.max(
                [
                    csv_df["dam_nose_movement"],
                    csv_df["right_eye_movement"],
                    csv_df["left_eye_movement"],
                    csv_df["left_ear_movement"],
                    csv_df["right_ear_movement"],
                ],
                axis=0,
            )

            csv_df["ventrum_side_movement"] = csv_df.apply(
                lambda row: calculate_weighted_avg(
                    [
                        row["left_ventrum_side_movement"],
                        row["right_ventrum_side_movement"],
                    ],
                    [row["left_ventrum_side_p"], row["right_ventrum_side_p"]],
                    threshold=dam_threshold,
                ),
                axis=1,
            )

            csv_df["leg_front_movement"] = csv_df.apply(
                lambda row: calculate_weighted_avg(
                    [row["left_leg_front_movement"], row["right_leg_front_movement"]],
                    [row["left_leg_front_p"], row["right_leg_front_p"]],
                    threshold=dam_threshold,
                ),
                axis=1,
            )

            csv_df["leg_behind_movement"] = csv_df.apply(
                lambda row: calculate_weighted_avg(
                    [row["left_leg_behind_movement"], row["right_leg_behind_movement"]],
                    [row["left_leg_behind_p"], row["right_leg_behind_p"]],
                    threshold=dam_threshold,
                ),
                axis=1,
            )

            csv_df["wrist_movement"] = csv_df.apply(
                lambda row: calculate_weighted_avg(
                    [row["left_wrist_movement"], row["right_wrist_movement"]],
                    [row["left_wrist_p"], row["right_wrist_p"]],
                    threshold=dam_threshold,
                ),
                axis=1,
            )

            csv_df["armpit_movement"] = csv_df.apply(
                lambda row: calculate_weighted_avg(
                    [row["left_armpit_movement"], row["right_armpit_movement"]],
                    [row["left_armpit_p"], row["right_armpit_p"]],
                    threshold=dam_threshold,
                ),
                axis=1,
            )

            csv_df["shoulder_movement"] = csv_df.apply(
                lambda row: calculate_weighted_avg(
                    [row["left_shoulder_movement"], row["right_shoulder_movement"]],
                    [row["left_shoulder_p"], row["right_shoulder_p"]],
                    threshold=dam_threshold,
                ),
                axis=1,
            )

            csv_df["eye_movement"] = csv_df.apply(
                lambda row: calculate_weighted_avg(
                    [row["left_eye_movement"], row["right_eye_movement"]],
                    [row["left_eye_p"], row["right_eye_p"]],
                    threshold=dam_threshold,
                ),
                axis=1,
            )

            csv_df["ear_movement"] = csv_df.apply(
                lambda row: calculate_weighted_avg(
                    [row["left_ear_movement"], row["right_ear_movement"]],
                    [row["left_ear_p"], row["right_ear_p"]],
                    threshold=dam_threshold,
                ),
                axis=1,
            )

            csv_df["ankle_movement"] = csv_df.apply(
                lambda row: calculate_weighted_avg(
                    [row["left_ankle_movement"], row["right_ankle_movement"]],
                    [row["left_ankle_p"], row["right_ankle_p"]],
                    threshold=dam_threshold,
                ),
                axis=1,
            )

            # # Distance calculations
            print("Calculating distances")
            csv_df["dam_pup30m_distance"] = (
                np.sqrt(
                    (csv_df["dam_centroid_x"] - csv_df["pups_centroid_x_roll_mean_30m"])
                    ** 2
                    + (
                        csv_df["dam_centroid_y"]
                        - csv_df["pups_centroid_y_roll_mean_30m"]
                    )
                    ** 2
                )
                / pixels_per_mm
            )
            csv_df["head_pup30m_distance"] = (
                np.sqrt(
                    (
                        csv_df["head_centroid_x"]
                        - csv_df["pups_centroid_x_roll_mean_30m"]
                    )
                    ** 2
                    + (
                        csv_df["head_centroid_y"]
                        - csv_df["pups_centroid_y_roll_mean_30m"]
                    )
                    ** 2
                )
                / pixels_per_mm
            )

            csv_df["dam_pup60m_distance"] = (
                np.sqrt(
                    (csv_df["dam_centroid_x"] - csv_df["pups_centroid_x_roll_mean_60m"])
                    ** 2
                    + (
                        csv_df["dam_centroid_y"]
                        - csv_df["pups_centroid_y_roll_mean_60m"]
                    )
                    ** 2
                )
                / pixels_per_mm
            )
            csv_df["head_pup60m_distance"] = (
                np.sqrt(
                    (
                        csv_df["head_centroid_x"]
                        - csv_df["pups_centroid_x_roll_mean_60m"]
                    )
                    ** 2
                    + (
                        csv_df["head_centroid_y"]
                        - csv_df["pups_centroid_y_roll_mean_60m"]
                    )
                    ** 2
                )
                / pixels_per_mm
            )

            csv_df["dam_pup_distance"] = (
                np.sqrt(
                    (csv_df["dam_centroid_x"] - csv_df["pups_centroid_x"]) ** 2
                    + (csv_df["dam_centroid_y"] - csv_df["pups_centroid_y"]) ** 2
                )
                / pixels_per_mm
            )
            csv_df["head_pup_distance"] = (
                np.sqrt(
                    (csv_df["head_centroid_x"] - csv_df["pups_centroid_x"]) ** 2
                    + (csv_df["head_centroid_y"] - csv_df["pups_centroid_y"]) ** 2
                )
                / pixels_per_mm
            )

            csv_df["back_length"] = (
                np.sqrt(
                    (csv_df["back_2_x"] - csv_df["back_10_x"]) ** 2
                    + (csv_df["back_2_y"] - csv_df["back_10_y"]) ** 2
                )
                / pixels_per_mm
            )

            csv_df["nose_back10_length"] = (
                np.sqrt(
                    (csv_df["dam_nose_x"] - csv_df["back_10_x"]) ** 2
                    + (csv_df["dam_nose_y"] - csv_df["back_10_y"]) ** 2
                )
                / pixels_per_mm
            )

            csv_df["left_wrist_nose_length"] = (
                np.sqrt(
                    (csv_df["left_wrist_x"] - csv_df["dam_nose_x"]) ** 2
                    + (csv_df["left_wrist_y"] - csv_df["dam_nose_y"]) ** 2
                )
                / pixels_per_mm
            )
            csv_df["right_wrist_nose_length"] = (
                np.sqrt(
                    (csv_df["right_wrist_x"] - csv_df["dam_nose_x"]) ** 2
                    + (csv_df["right_wrist_y"] - csv_df["dam_nose_y"]) ** 2
                )
                / pixels_per_mm
            )
            csv_df["wrist_nose_length"] = csv_df.apply(
                lambda row: calculate_weighted_avg(
                    [row["left_wrist_nose_length"], row["right_wrist_nose_length"]],
                    [row["left_wrist_p"], row["right_wrist_p"]],
                    threshold=dam_threshold,
                ),
                axis=1,
            )
            csv_df.drop(
                inplace=True,
                columns=["left_wrist_nose_length", "right_wrist_nose_length"],
            )

            csv_df["avg_dam_bp_p"] = np.ma.average(
                [
                    csv_df["dam_nose_p"],
                    csv_df["left_eye_p"],
                    csv_df["right_eye_p"],
                    csv_df["left_ear_p"],
                    csv_df["right_ear_p"],
                    csv_df["left_shoulder_p"],
                    csv_df["right_shoulder_p"],
                    csv_df["arm_p"],
                    csv_df["side_p"],
                ],
                axis=0,
            )

            csv_df["sum_probabilities"] = csv_df[
                [p + "_p" for p in body_part_names]
            ].sum(axis=1)

            print("Calculating fields for dam back curve")
            back_points_x = [
                "back_1_center_x",
                "back_2_x",
                "back_3_x",
                "back_4_x",
                "back_5_x",
                "back_6_x",
                "back_7_x",
                "back_8_x",
                "back_9_x",
                "back_10_x",
            ]
            back_points_y = [
                "back_1_center_y",
                "back_2_y",
                "back_3_y",
                "back_4_y",
                "back_5_y",
                "back_6_y",
                "back_7_y",
                "back_8_y",
                "back_9_y",
                "back_10_y",
            ]
            back_points_p = [
                "back_1_center_p",
                "back_2_p",
                "back_3_p",
                "back_4_p",
                "back_5_p",
                "back_6_p",
                "back_7_p",
                "back_8_p",
                "back_9_p",
                "back_10_p",
            ]

            print("Calculating dam angles")
            csv_df["dam_back_angle"] = csv_df.apply(
                lambda row: get_circle_fit_angle(
                    [row[p] for p in back_points_x],
                    [row[p] for p in back_points_y],
                    [row[p] for p in back_points_p],
                ),
                axis=1,
            )

            csv_df["dam_head_angle"] = csv_df.apply(
                lambda x: angle3pt(
                    x["back_10_x"],
                    x["back_10_y"],
                    x["back_1_center_x"],
                    x["back_1_center_y"],
                    x["top_head_dam_x"],
                    x["top_head_dam_y"],
                ),
                axis=1,
            )

            csv_df["dam_back_top_angle"] = csv_df.apply(
                lambda x: angle3pt(
                    x["back_10_x"],
                    x["back_10_y"],
                    x["back_4_x"],
                    x["back_4_y"],
                    x["back_1_center_x"],
                    x["back_1_center_y"],
                ),
                axis=1,
            )

            csv_df["dam_head_angle2"] = csv_df.apply(
                lambda x: angle3pt(
                    x["back_2_x"],
                    x["back_2_y"],
                    x["back_1_center_x"],
                    x["back_1_center_y"],
                    x["top_head_dam_x"],
                    x["top_head_dam_y"],
                ),
                axis=1,
            )

            # # Moving averages
            print("Calculating rolling averages")

            roll_windows = []
            for j in range(len(roll_windows_values)):
                roll_windows.append(int(fps / roll_windows_values[j]))

            csv_df["head_avg_movement_roll_mean_1s"] = (
                csv_df["head_avg_movement"]
                .rolling(roll_windows[0], min_periods=0, center=True)
                .mean()
            )
            csv_df["head_avg_movement_roll_mean_1ds"] = (
                csv_df["head_avg_movement"]
                .rolling(roll_windows[2], min_periods=0, center=True)
                .mean()
            )
            csv_df["head_avg_movement_roll_mean_2s"] = (
                csv_df["head_avg_movement"]
                .rolling(roll_windows[4], min_periods=0, center=True)
                .mean()
            )

            csv_df["back_avg_movement_roll_mean_1s"] = (
                csv_df["back_avg_movement"]
                .rolling(roll_windows[0], min_periods=0, center=True)
                .mean()
            )
            csv_df["back_avg_movement_roll_mean_1ds"] = (
                csv_df["back_avg_movement"]
                .rolling(roll_windows[2], min_periods=0, center=True)
                .mean()
            )
            csv_df["back_avg_movement_roll_mean_2s"] = (
                csv_df["back_avg_movement"]
                .rolling(roll_windows[4], min_periods=0, center=True)
                .mean()
            )

            csv_df["head_back_rel_roll_mean_1s"] = csv_df[
                "head_avg_movement_roll_mean_1s"
            ] / (
                csv_df["head_avg_movement_roll_mean_1s"]
                + csv_df["back_avg_movement_roll_mean_1s"]
            )
            csv_df["head_back_rel_roll_mean_1ds"] = csv_df[
                "head_avg_movement_roll_mean_1ds"
            ] / (
                csv_df["head_avg_movement_roll_mean_1ds"]
                + csv_df["back_avg_movement_roll_mean_1ds"]
            )
            csv_df["head_back_rel_roll_mean_2s"] = csv_df[
                "head_avg_movement_roll_mean_2s"
            ] / (
                csv_df["head_avg_movement_roll_mean_2s"]
                + csv_df["back_avg_movement_roll_mean_2s"]
            )

            csv_df["pups_convex_hull_roll_mean_1s"] = (
                csv_df["pups_convex_hull"]
                .rolling(roll_windows[0], min_periods=0, center=True)
                .mean()
            )
            csv_df["pups_convex_hull_roll_mean_1ds"] = (
                csv_df["pups_convex_hull"]
                .rolling(roll_windows[2], min_periods=0, center=True)
                .mean()
            )
            csv_df["pups_convex_hull_roll_mean_2s"] = (
                csv_df["pups_convex_hull"]
                .rolling(roll_windows[4], min_periods=0, center=True)
                .mean()
            )

            csv_df["dam_pup_distance_roll_mean_1s"] = (
                csv_df["dam_pup_distance"]
                .rolling(roll_windows[0], min_periods=0, center=True)
                .mean()
            )
            csv_df["dam_pup_distance_roll_mean_1ds"] = (
                csv_df["dam_pup_distance"]
                .rolling(roll_windows[2], min_periods=0, center=True)
                .mean()
            )
            csv_df["dam_pup_distance_roll_mean_2s"] = (
                csv_df["dam_pup_distance"]
                .rolling(roll_windows[4], min_periods=0, center=True)
                .mean()
            )

            csv_df["dam_pup30m_distance_roll_sum_1s"] = (
                csv_df["dam_pup30m_distance"]
                .rolling(roll_windows[0], min_periods=0, center=True)
                .mean()
            )
            csv_df["dam_pup30m_distance_roll_mean_1ds"] = (
                csv_df["dam_pup30m_distance"]
                .rolling(roll_windows[2], min_periods=0, center=True)
                .mean()
            )
            csv_df["dam_pup30m_distance_roll_mean_2s"] = (
                csv_df["dam_pup30m_distance"]
                .rolling(roll_windows[4], min_periods=0, center=True)
                .mean()
            )

            csv_df["dam_pup60m_distance_roll_mean_1s"] = (
                csv_df["dam_pup60m_distance"]
                .rolling(roll_windows[0], min_periods=0, center=True)
                .mean()
            )
            csv_df["dam_pup60m_distance_roll_mean_1ds"] = (
                csv_df["dam_pup60m_distance"]
                .rolling(roll_windows[2], min_periods=0, center=True)
                .mean()
            )
            csv_df["dam_pup60m_distance_roll_mean_2s"] = (
                csv_df["dam_pup60m_distance"]
                .rolling(roll_windows[4], min_periods=0, center=True)
                .mean()
            )

            csv_df["dam_back_angle_roll_mean_1s"] = (
                csv_df["dam_back_angle"]
                .rolling(roll_windows[0], min_periods=0, center=True)
                .mean()
            )
            # csv_df['dam_back_angle_roll_mean_1ds'] = csv_df['dam_back_angle'].rolling(roll_windows[2],
            #                                                                                   min_periods=0, center=True).mean()
            csv_df["dam_back_angle_roll_mean_2s"] = (
                csv_df["dam_back_angle"]
                .rolling(roll_windows[4], min_periods=0, center=True)
                .mean()
            )

            csv_df["dam_head_angle_roll_mean_1s"] = (
                csv_df["dam_head_angle"]
                .rolling(roll_windows[0], min_periods=0, center=True)
                .mean()
            )
            csv_df["dam_head_angle_roll_mean_1ds"] = (
                csv_df["dam_head_angle"]
                .rolling(roll_windows[2], min_periods=0, center=True)
                .mean()
            )
            csv_df["dam_head_angle_roll_mean_2s"] = (
                csv_df["dam_head_angle"]
                .rolling(roll_windows[4], min_periods=0, center=True)
                .mean()
            )

            csv_df["dam_head_angle2_roll_mean_1s"] = (
                csv_df["dam_head_angle2"]
                .rolling(roll_windows[0], min_periods=0, center=True)
                .mean()
            )
            csv_df["dam_head_angle2_roll_mean_1ds"] = (
                csv_df["dam_head_angle2"]
                .rolling(roll_windows[2], min_periods=0, center=True)
                .mean()
            )
            csv_df["dam_head_angle2_roll_mean_2s"] = (
                csv_df["dam_head_angle2"]
                .rolling(roll_windows[4], min_periods=0, center=True)
                .mean()
            )

            csv_df["dam_back_top_angle_roll_mean_1s"] = (
                csv_df["dam_back_top_angle"]
                .rolling(roll_windows[0], min_periods=0, center=True)
                .mean()
            )
            # csv_df['dam_back_top_angle_roll_mean_1ds'] = csv_df['dam_back_top_angle'].rolling(roll_windows[2],
            #                                                                                   min_periods=0, center=True).mean()
            csv_df["dam_back_top_angle_roll_mean_2s"] = (
                csv_df["dam_back_top_angle"]
                .rolling(roll_windows[4], min_periods=0, center=True)
                .mean()
            )

            csv_df["dam_nose_movement_roll_mean_1s"] = (
                csv_df["dam_nose_movement"]
                .rolling(roll_windows[0], min_periods=0, center=True)
                .mean()
            )
            csv_df["dam_nose_movement_roll_mean_1ds"] = (
                csv_df["dam_nose_movement"]
                .rolling(roll_windows[2], min_periods=0, center=True)
                .mean()
            )
            csv_df["dam_nose_movement_roll_mean_2s"] = (
                csv_df["dam_nose_movement"]
                .rolling(roll_windows[4], min_periods=0, center=True)
                .mean()
            )

            csv_df["eye_movement_roll_mean_1s"] = (
                csv_df["eye_movement"]
                .rolling(roll_windows[0], min_periods=0, center=True)
                .mean()
            )
            csv_df["eye_movement_roll_mean_1ds"] = (
                csv_df["eye_movement"]
                .rolling(roll_windows[2], min_periods=0, center=True)
                .mean()
            )
            csv_df["eye_movement_roll_mean_2s"] = (
                csv_df["eye_movement"]
                .rolling(roll_windows[4], min_periods=0, center=True)
                .mean()
            )

            csv_df["ear_movement_roll_mean_1s"] = (
                csv_df["ear_movement"]
                .rolling(roll_windows[0], min_periods=0, center=True)
                .mean()
            )
            csv_df["ear_movement_roll_mean_1ds"] = (
                csv_df["ear_movement"]
                .rolling(roll_windows[2], min_periods=0, center=True)
                .mean()
            )
            csv_df["ear_movement_roll_mean_2s"] = (
                csv_df["ear_movement"]
                .rolling(roll_windows[4], min_periods=0, center=True)
                .mean()
            )

            csv_df["top_head_dam_movement_roll_mean_1s"] = (
                csv_df["top_head_dam_movement"]
                .rolling(roll_windows[0], min_periods=0, center=True)
                .mean()
            )
            csv_df["top_head_dam_movement_roll_mean_1ds"] = (
                csv_df["top_head_dam_movement"]
                .rolling(roll_windows[2], min_periods=0, center=True)
                .mean()
            )
            csv_df["top_head_dam_movement_roll_mean_2s"] = (
                csv_df["top_head_dam_movement"]
                .rolling(roll_windows[4], min_periods=0, center=True)
                .mean()
            )

            # csv_df['ventrum_side_movement_roll_mean_1s'] = csv_df['ventrum_side_movement'].rolling(roll_windows[0],
            #                                                                                        min_periods=0, center=True).mean()
            # csv_df['ventrum_side_movement_roll_mean_1ds'] = csv_df['ventrum_side_movement'].rolling(roll_windows[2],
            #                                                                                         min_periods=0, center=True).mean()
            # csv_df['ventrum_side_movement_roll_mean_2s'] = csv_df['ventrum_side_movement'].rolling(roll_windows[4],
            #                                                                                        min_periods=0, center=True).mean()

            # csv_df['leg_front_movement_roll_mean_1s'] = csv_df['leg_front_movement'].rolling(roll_windows[0],
            #                                                                                  min_periods=0, center=True).mean()
            # csv_df['leg_front_movement_roll_mean_1ds'] = csv_df['leg_front_movement'].rolling(roll_windows[2],
            #                                                                                   min_periods=0, center=True).mean()
            # csv_df['leg_front_movement_roll_mean_2s'] = csv_df['leg_front_movement'].rolling(roll_windows[4],
            #                                                                                  min_periods=0, center=True).mean()

            # csv_df['leg_behind_movement_roll_mean_1s'] = csv_df['leg_behind_movement'].rolling(roll_windows[0],
            #                                                                                    min_periods=0, center=True).mean()
            # csv_df['leg_behind_movement_roll_mean_1ds'] = csv_df['leg_behind_movement'].rolling(roll_windows[2],
            #                                                                                     min_periods=0, center=True).mean()
            # csv_df['leg_behind_movement_roll_mean_2s'] = csv_df['leg_behind_movement'].rolling(roll_windows[4],
            #                                                                                    min_periods=0, center=True).mean()

            csv_df["wrist_movement_roll_mean_1s"] = (
                csv_df["wrist_movement"]
                .rolling(roll_windows[0], min_periods=0, center=True)
                .mean()
            )
            csv_df["wrist_movement_roll_mean_1ds"] = (
                csv_df["wrist_movement"]
                .rolling(roll_windows[2], min_periods=0, center=True)
                .mean()
            )
            csv_df["wrist_movement_roll_mean_2s"] = (
                csv_df["wrist_movement"]
                .rolling(roll_windows[4], min_periods=0, center=True)
                .mean()
            )

            csv_df["armpit_movement_roll_mean_1s"] = (
                csv_df["armpit_movement"]
                .rolling(roll_windows[0], min_periods=0, center=True)
                .mean()
            )
            csv_df["armpit_movement_roll_mean_1ds"] = (
                csv_df["armpit_movement"]
                .rolling(roll_windows[2], min_periods=0, center=True)
                .mean()
            )
            csv_df["armpit_movement_roll_mean_2s"] = (
                csv_df["armpit_movement"]
                .rolling(roll_windows[4], min_periods=0, center=True)
                .mean()
            )

            csv_df["dam_convex_hull_roll_mean_1s"] = (
                csv_df["dam_convex_hull"]
                .rolling(roll_windows[0], min_periods=0, center=True)
                .mean()
            )
            csv_df["dam_convex_hull_roll_mean_1ds"] = (
                csv_df["dam_convex_hull"]
                .rolling(roll_windows[2], min_periods=0, center=True)
                .mean()
            )
            csv_df["dam_convex_hull_roll_mean_2s"] = (
                csv_df["dam_convex_hull"]
                .rolling(roll_windows[4], min_periods=0, center=True)
                .mean()
            )

            csv_df["head_convex_hull_roll_mean_1s"] = (
                csv_df["head_convex_hull"]
                .rolling(roll_windows[0], min_periods=0, center=True)
                .mean()
            )
            csv_df["head_convex_hull_roll_mean_1ds"] = (
                csv_df["head_convex_hull"]
                .rolling(roll_windows[2], min_periods=0, center=True)
                .mean()
            )
            csv_df["head_convex_hull_roll_mean_2s"] = (
                csv_df["head_convex_hull"]
                .rolling(roll_windows[4], min_periods=0, center=True)
                .mean()
            )

            csv_df["high_p_pup_bp_roll_mean_1s"] = (
                csv_df["high_p_pup_bp"]
                .rolling(roll_windows[0], min_periods=0, center=True)
                .mean()
            )
            csv_df["high_p_pup_bp_roll_mean_1ds"] = (
                csv_df["high_p_pup_bp"]
                .rolling(roll_windows[2], min_periods=0, center=True)
                .mean()
            )
            csv_df["high_p_pup_bp_roll_mean_2s"] = (
                csv_df["high_p_pup_bp"]
                .rolling(roll_windows[4], min_periods=0, center=True)
                .mean()
            )

            csv_df["high_p_dam_bp_roll_mean_1s"] = (
                csv_df["high_p_dam_bp"]
                .rolling(roll_windows[0], min_periods=0, center=True)
                .mean()
            )
            csv_df["high_p_dam_bp_roll_mean_1ds"] = (
                csv_df["high_p_dam_bp"]
                .rolling(roll_windows[2], min_periods=0, center=True)
                .mean()
            )
            csv_df["high_p_dam_bp_roll_mean_2s"] = (
                csv_df["high_p_dam_bp"]
                .rolling(roll_windows[4], min_periods=0, center=True)
                .mean()
            )

            csv_df["nose_back10_length_roll_mean_1s"] = (
                csv_df["nose_back10_length"]
                .rolling(roll_windows[0], min_periods=0, center=True)
                .mean()
            )
            csv_df["nose_back10_length_roll_mean_1ds"] = (
                csv_df["nose_back10_length"]
                .rolling(roll_windows[2], min_periods=0, center=True)
                .mean()
            )
            csv_df["nose_back10_length_roll_mean_2s"] = (
                csv_df["nose_back10_length"]
                .rolling(roll_windows[4], min_periods=0, center=True)
                .mean()
            )

            # # Rolling sums
            print("Calculating rolling window sums")

            csv_df["head_avg_movement_roll_sum_1s"] = (
                csv_df["head_avg_movement"]
                .rolling(roll_windows[0], min_periods=0, center=True)
                .sum()
            )
            csv_df["head_avg_movement_roll_sum_1ds"] = (
                csv_df["head_avg_movement"]
                .rolling(roll_windows[2], min_periods=0, center=True)
                .sum()
            )
            csv_df["head_avg_movement_roll_sum_2s"] = (
                csv_df["head_avg_movement"]
                .rolling(roll_windows[4], min_periods=0, center=True)
                .sum()
            )

            csv_df["head_max_movement_roll_sum_1s"] = (
                csv_df["head_max_movement"]
                .rolling(roll_windows[0], min_periods=0, center=True)
                .sum()
            )
            csv_df["head_max_movement_roll_sum_1ds"] = (
                csv_df["head_max_movement"]
                .rolling(roll_windows[2], min_periods=0, center=True)
                .sum()
            )
            csv_df["head_max_movement_roll_sum_2s"] = (
                csv_df["head_max_movement"]
                .rolling(roll_windows[4], min_periods=0, center=True)
                .sum()
            )

            csv_df["back_avg_movement_roll_sum_1s"] = (
                csv_df["back_avg_movement"]
                .rolling(roll_windows[0], min_periods=0, center=True)
                .sum()
            )
            csv_df["back_avg_movement_roll_sum_1ds"] = (
                csv_df["back_avg_movement"]
                .rolling(roll_windows[2], min_periods=0, center=True)
                .sum()
            )
            csv_df["back_avg_movement_roll_sum_2s"] = (
                csv_df["back_avg_movement"]
                .rolling(roll_windows[4], min_periods=0, center=True)
                .sum()
            )

            csv_df["head_back_rel_roll_sum_1s"] = csv_df[
                "head_avg_movement_roll_sum_1s"
            ] / (
                csv_df["head_avg_movement_roll_sum_1s"]
                + csv_df["back_avg_movement_roll_sum_1s"]
            )
            csv_df["head_back_rel_roll_sum_1ds"] = csv_df[
                "head_avg_movement_roll_sum_1ds"
            ] / (
                csv_df["head_avg_movement_roll_sum_1ds"]
                + csv_df["back_avg_movement_roll_sum_1ds"]
            )
            csv_df["head_back_rel_roll_sum_2s"] = csv_df[
                "head_avg_movement_roll_sum_2s"
            ] / (
                csv_df["head_avg_movement_roll_sum_2s"]
                + csv_df["back_avg_movement_roll_sum_2s"]
            )

            csv_df["pups_convex_hull_roll_sum_1s"] = (
                csv_df["pups_convex_hull"]
                .rolling(roll_windows[0], min_periods=0, center=True)
                .sum()
            )
            csv_df["pups_convex_hull_roll_sum_1ds"] = (
                csv_df["pups_convex_hull"]
                .rolling(roll_windows[2], min_periods=0, center=True)
                .sum()
            )
            csv_df["pups_convex_hull_roll_sum_2s"] = (
                csv_df["pups_convex_hull"]
                .rolling(roll_windows[4], min_periods=0, center=True)
                .sum()
            )

            csv_df["dam_pup_distance_roll_sum_1s"] = (
                csv_df["dam_pup_distance"]
                .rolling(roll_windows[0], min_periods=0, center=True)
                .sum()
            )
            csv_df["dam_pup_distance_roll_sum_1ds"] = (
                csv_df["dam_pup_distance"]
                .rolling(roll_windows[2], min_periods=0, center=True)
                .sum()
            )
            csv_df["dam_pup_distance_roll_sum_2s"] = (
                csv_df["dam_pup_distance"]
                .rolling(roll_windows[4], min_periods=0, center=True)
                .sum()
            )

            csv_df["dam_pup30m_distance_roll_sum_1s"] = (
                csv_df["dam_pup30m_distance"]
                .rolling(roll_windows[0], min_periods=0, center=True)
                .sum()
            )
            csv_df["dam_pup30m_distance_roll_sum_1ds"] = (
                csv_df["dam_pup30m_distance"]
                .rolling(roll_windows[2], min_periods=0, center=True)
                .sum()
            )
            csv_df["dam_pup30m_distance_roll_sum_2s"] = (
                csv_df["dam_pup30m_distance"]
                .rolling(roll_windows[4], min_periods=0, center=True)
                .sum()
            )

            csv_df["dam_pup60m_distance_roll_sum_1s"] = (
                csv_df["dam_pup60m_distance"]
                .rolling(roll_windows[0], min_periods=0, center=True)
                .sum()
            )
            csv_df["dam_pup60m_distance_roll_sum_1ds"] = (
                csv_df["dam_pup60m_distance"]
                .rolling(roll_windows[2], min_periods=0, center=True)
                .sum()
            )
            csv_df["dam_pup60m_distance_roll_sum_2s"] = (
                csv_df["dam_pup60m_distance"]
                .rolling(roll_windows[4], min_periods=0, center=True)
                .sum()
            )

            csv_df["top_head_dam_movement_roll_sum_1s"] = (
                csv_df["top_head_dam_movement"]
                .rolling(roll_windows[0], min_periods=0, center=True)
                .sum()
            )
            csv_df["top_head_dam_movement_roll_sum_1ds"] = (
                csv_df["top_head_dam_movement"]
                .rolling(roll_windows[2], min_periods=0, center=True)
                .sum()
            )
            csv_df["top_head_dam_movement_roll_sum_2s"] = (
                csv_df["top_head_dam_movement"]
                .rolling(roll_windows[4], min_periods=0, center=True)
                .sum()
            )

            csv_df["dam_back_angle_roll_sum_1s"] = (
                csv_df["dam_back_angle"]
                .rolling(roll_windows[0], min_periods=0, center=True)
                .sum()
            )
            csv_df["dam_back_angle_roll_sum_1ds"] = (
                csv_df["dam_back_angle"]
                .rolling(roll_windows[2], min_periods=0, center=True)
                .sum()
            )
            csv_df["dam_back_angle_roll_sum_2s"] = (
                csv_df["dam_back_angle"]
                .rolling(roll_windows[4], min_periods=0, center=True)
                .sum()
            )

            csv_df["dam_nose_movement_roll_sum_1s"] = (
                csv_df["dam_nose_movement"]
                .rolling(roll_windows[0], min_periods=0, center=True)
                .sum()
            )
            csv_df["dam_nose_movement_roll_sum_1ds"] = (
                csv_df["dam_nose_movement"]
                .rolling(roll_windows[2], min_periods=0, center=True)
                .sum()
            )
            csv_df["dam_nose_movement_roll_sum_2s"] = (
                csv_df["dam_nose_movement"]
                .rolling(roll_windows[4], min_periods=0, center=True)
                .sum()
            )

            csv_df["eye_movement_roll_sum_1s"] = (
                csv_df["eye_movement"]
                .rolling(roll_windows[0], min_periods=0, center=True)
                .sum()
            )
            csv_df["eye_movement_roll_sum_1ds"] = (
                csv_df["eye_movement"]
                .rolling(roll_windows[2], min_periods=0, center=True)
                .sum()
            )
            csv_df["eye_movement_roll_sum_2s"] = (
                csv_df["eye_movement"]
                .rolling(roll_windows[4], min_periods=0, center=True)
                .sum()
            )

            csv_df["ear_movement_roll_sum_1s"] = (
                csv_df["ear_movement"]
                .rolling(roll_windows[0], min_periods=0, center=True)
                .sum()
            )
            csv_df["ear_movement_roll_sum_1ds"] = (
                csv_df["ear_movement"]
                .rolling(roll_windows[2], min_periods=0, center=True)
                .sum()
            )
            csv_df["ear_movement_roll_sum_2s"] = (
                csv_df["ear_movement"]
                .rolling(roll_windows[4], min_periods=0, center=True)
                .sum()
            )

            # csv_df['ventrum_side_movement_roll_sum_1s'] = csv_df['ventrum_side_movement'].rolling(roll_windows[0],
            #                                                                                       min_periods=0, center=True).sum()
            # csv_df['ventrum_side_movement_roll_sum_1ds'] = csv_df['ventrum_side_movement'].rolling(roll_windows[2],
            #                                                                                        min_periods=0, center=True).sum()
            # csv_df['ventrum_side_movement_roll_sum_2s'] = csv_df['ventrum_side_movement'].rolling(roll_windows[4],
            #                                                                                       min_periods=0, center=True).sum()

            # csv_df['leg_front_movement_roll_sum_1s'] = csv_df['leg_front_movement'].rolling(roll_windows[0],
            #                                                                                 min_periods=0, center=True).sum()
            # csv_df['leg_front_movement_roll_sum_1ds'] = csv_df['leg_front_movement'].rolling(roll_windows[2],
            #                                                                                  min_periods=0, center=True).sum()
            # csv_df['leg_front_movement_roll_sum_2s'] = csv_df['leg_front_movement'].rolling(roll_windows[4],
            #                                                                                 min_periods=0, center=True).sum()

            # csv_df['leg_behind_movement_roll_sum_1s'] = csv_df['leg_behind_movement'].rolling(roll_windows[0],
            #                                                                                   min_periods=0, center=True).sum()
            # csv_df['leg_behind_movement_roll_sum_1ds'] = csv_df['leg_behind_movement'].rolling(roll_windows[2],
            #                                                                                    min_periods=0, center=True).sum()
            # csv_df['leg_behind_movement_roll_sum_2s'] = csv_df['leg_behind_movement'].rolling(roll_windows[4],
            #                                                                                   min_periods=0, center=True).sum()

<<<<<<< HEAD
            #HERE
            csv_df['wrist_movement_roll_sum_1s'] = csv_df['wrist_movement'].rolling(roll_windows[0],
                                                                                    min_periods=0, center=True).sum()
            csv_df['wrist_movement_roll_sum_1ds'] = csv_df['wrist_movement'].rolling(roll_windows[2],
                                                                                     min_periods=0, center=True).sum()
            csv_df['wrist_movement_roll_sum_2s'] = csv_df['wrist_movement'].rolling(roll_windows[4],
                                                                                    min_periods=0, center=True).sum()

            csv_df['armpit_movement_roll_sum_1s'] = csv_df['armpit_movement'].rolling(roll_windows[0],
                                                                                      min_periods=0, center=True).sum()
            csv_df['armpit_movement_roll_sum_1ds'] = csv_df['armpit_movement'].rolling(roll_windows[2],
                                                                                       min_periods=0, center=True).sum()
            csv_df['armpit_movement_roll_sum_2s'] = csv_df['armpit_movement'].rolling(roll_windows[4],
                                                                                      min_periods=0, center=True).sum()

            csv_df['dam_convex_hull_roll_sum_1s'] = csv_df['dam_convex_hull'].rolling(roll_windows[0],
                                                                                      min_periods=0, center=True).sum()
            csv_df['dam_convex_hull_roll_sum_1ds'] = csv_df['dam_convex_hull'].rolling(roll_windows[2],
                                                                                       min_periods=0, center=True).sum()
            csv_df['dam_convex_hull_roll_sum_2s'] = csv_df['dam_convex_hull'].rolling(roll_windows[4],
                                                                                      min_periods=0, center=True).sum()
=======
            csv_df["wrist_movement_roll_sum_1s"] = (
                csv_df["wrist_movement"]
                .rolling(roll_windows[0], min_periods=0, center=True)
                .sum()
            )
            csv_df["wrist_movement_roll_sum_1ds"] = (
                csv_df["wrist_movement"]
                .rolling(roll_windows[2], min_periods=0, center=True)
                .sum()
            )
            csv_df["wrist_movement_roll_sum_2s"] = (
                csv_df["wrist_movement"]
                .rolling(roll_windows[4], min_periods=0, center=True)
                .sum()
            )

            csv_df["armpit_movement_roll_sum_1s"] = (
                csv_df["armpit_movement"]
                .rolling(roll_windows[0], min_periods=0, center=True)
                .sum()
            )
            csv_df["armpit_movement_roll_sum_1ds"] = (
                csv_df["armpit_movement"]
                .rolling(roll_windows[2], min_periods=0, center=True)
                .sum()
            )
            csv_df["armpit_movement_roll_sum_2s"] = (
                csv_df["armpit_movement"]
                .rolling(roll_windows[4], min_periods=0, center=True)
                .sum()
            )

            csv_df["dam_convex_hull_roll_sum_1s"] = (
                csv_df["dam_convex_hull"]
                .rolling(roll_windows[0], min_periods=0, center=True)
                .sum()
            )
            csv_df["dam_convex_hull_roll_sum_1ds"] = (
                csv_df["dam_convex_hull"]
                .rolling(roll_windows[2], min_periods=0, center=True)
                .sum()
            )
            csv_df["dam_convex_hull_roll_sum_2s"] = (
                csv_df["dam_convex_hull"]
                .rolling(roll_windows[4], min_periods=0, center=True)
                .sum()
            )
>>>>>>> 3bc89e84

            # csv_df['head_convex_hull_roll_sum_1s'] = csv_df['head_convex_hull'].rolling(roll_windows[0],
            #                                                                             min_periods=0, center=True).sum()
            # csv_df['head_convex_hull_roll_sum_1ds'] = csv_df['head_convex_hull'].rolling(roll_windows[2],
            #                                                                              min_periods=0, center=True).sum()
            # csv_df['head_convex_hull_roll_sum_2s'] = csv_df['head_convex_hull'].rolling(roll_windows[4],
            #                                                                             min_periods=0, center=True).sum()

            csv_df["high_p_pup_bp_roll_sum_1s"] = (
                csv_df["high_p_pup_bp"]
                .rolling(roll_windows[0], min_periods=0, center=True)
                .sum()
            )
            csv_df["high_p_pup_bp_roll_sum_1ds"] = (
                csv_df["high_p_pup_bp"]
                .rolling(roll_windows[2], min_periods=0, center=True)
                .sum()
            )
            csv_df["high_p_pup_bp_roll_sum_2s"] = (
                csv_df["high_p_pup_bp"]
                .rolling(roll_windows[4], min_periods=0, center=True)
                .sum()
            )

            csv_df["high_p_dam_bp_roll_sum_1s"] = (
                csv_df["high_p_dam_bp"]
                .rolling(roll_windows[0], min_periods=0, center=True)
                .sum()
            )
            csv_df["high_p_dam_bp_roll_sum_1ds"] = (
                csv_df["high_p_dam_bp"]
                .rolling(roll_windows[2], min_periods=0, center=True)
                .sum()
            )
            csv_df["high_p_dam_bp_roll_sum_2s"] = (
                csv_df["high_p_dam_bp"]
                .rolling(roll_windows[4], min_periods=0, center=True)
                .sum()
            )

            csv_df["nose_back10_length_roll_sum_1s"] = (
                csv_df["nose_back10_length"]
                .rolling(roll_windows[0], min_periods=0, center=True)
                .sum()
            )
            csv_df["nose_back10_length_roll_sum_1ds"] = (
                csv_df["nose_back10_length"]
                .rolling(roll_windows[2], min_periods=0, center=True)
                .sum()
            )
            csv_df["nose_back10_length_roll_sum_2s"] = (
                csv_df["nose_back10_length"]
                .rolling(roll_windows[4], min_periods=0, center=True)
                .sum()
            )

            # calculate rolling standard deviations
            print("Calculating rolling window standard deviations")

            csv_df["head_avg_movement_roll_std_1s"] = (
                csv_df["head_avg_movement"]
                .rolling(roll_windows[0], min_periods=0)
                .std()
            )
            csv_df["head_avg_movement_roll_std_2s"] = (
                csv_df["head_avg_movement"]
                .rolling(roll_windows[4], min_periods=0)
                .std()
            )

            csv_df["back_avg_movement_roll_std_1s"] = (
                csv_df["back_avg_movement"]
                .rolling(roll_windows[0], min_periods=0)
                .std()
            )
            csv_df["back_avg_movement_roll_std_2s"] = (
                csv_df["back_avg_movement"]
                .rolling(roll_windows[4], min_periods=0)
                .std()
            )

            csv_df["pups_convex_hull_roll_std_1s"] = (
                csv_df["pups_convex_hull"]
                .rolling(roll_windows[0], min_periods=0, center=True)
                .std()
            )
            csv_df["pups_convex_hull_roll_std_2s"] = (
                csv_df["pups_convex_hull"]
                .rolling(roll_windows[4], min_periods=0, center=True)
                .std()
            )

            csv_df["dam_pup_distance_roll_std_1s"] = (
                csv_df["dam_pup_distance"]
                .rolling(roll_windows[0], min_periods=0, center=True)
                .std()
            )
            csv_df["dam_pup_distance_roll_std_2s"] = (
                csv_df["dam_pup_distance"]
                .rolling(roll_windows[4], min_periods=0, center=True)
                .std()
            )

            csv_df["dam_pup30m_distance_roll_std_1s"] = (
                csv_df["dam_pup30m_distance"]
                .rolling(roll_windows[0], min_periods=0, center=True)
                .std()
            )
            csv_df["dam_pup30m_distance_roll_std_2s"] = (
                csv_df["dam_pup30m_distance"]
                .rolling(roll_windows[4], min_periods=0, center=True)
                .std()
            )

            csv_df["dam_pup60m_distance_roll_std_1s"] = (
                csv_df["dam_pup60m_distance"]
                .rolling(roll_windows[0], min_periods=0, center=True)
                .std()
            )
            csv_df["dam_pup60m_distance_roll_std_2s"] = (
                csv_df["dam_pup60m_distance"]
                .rolling(roll_windows[4], min_periods=0, center=True)
                .std()
            )

            csv_df["eye_movement_roll_std_1s"] = (
                csv_df["eye_movement"]
                .rolling(roll_windows[0], min_periods=0, center=True)
                .std()
            )
            csv_df["eye_movement_roll_std_2s"] = (
                csv_df["eye_movement"]
                .rolling(roll_windows[4], min_periods=0, center=True)
                .std()
            )

            csv_df["ear_movement_roll_std_1s"] = (
                csv_df["ear_movement"]
                .rolling(roll_windows[0], min_periods=0, center=True)
                .std()
            )
            csv_df["ear_movement_roll_std_2s"] = (
                csv_df["ear_movement"]
                .rolling(roll_windows[4], min_periods=0, center=True)
                .std()
            )

            csv_df["wrist_movement_roll_std_1s"] = (
                csv_df["wrist_movement"]
                .rolling(roll_windows[0], min_periods=0, center=True)
                .std()
            )
            csv_df["wrist_movement_roll_std_2s"] = (
                csv_df["wrist_movement"]
                .rolling(roll_windows[4], min_periods=0, center=True)
                .std()
            )

            csv_df["armpit_movement_roll_std_1s"] = (
                csv_df["armpit_movement"]
                .rolling(roll_windows[0], min_periods=0, center=True)
                .std()
            )
            csv_df["armpit_movement_roll_std_2s"] = (
                csv_df["armpit_movement"]
                .rolling(roll_windows[4], min_periods=0, center=True)
                .std()
            )

            csv_df["dam_convex_hull_roll_std_1s"] = (
                csv_df["dam_convex_hull"]
                .rolling(roll_windows[0], min_periods=0, center=True)
                .std()
            )
            csv_df["dam_convex_hull_roll_std_2s"] = (
                csv_df["dam_convex_hull"]
                .rolling(roll_windows[4], min_periods=0, center=True)
                .std()
            )

            csv_df["head_convex_hull_roll_std_1s"] = (
                csv_df["head_convex_hull"]
                .rolling(roll_windows[0], min_periods=0, center=True)
                .std()
            )
            csv_df["head_convex_hull_roll_std_2s"] = (
                csv_df["head_convex_hull"]
                .rolling(roll_windows[4], min_periods=0, center=True)
                .std()
            )

            csv_df["high_p_pup_bp_roll_std_1s"] = (
                csv_df["high_p_pup_bp"]
                .rolling(roll_windows[0], min_periods=0, center=True)
                .std()
            )
            csv_df["high_p_pup_bp_roll_std_2s"] = (
                csv_df["high_p_pup_bp"]
                .rolling(roll_windows[4], min_periods=0, center=True)
                .std()
            )

            csv_df["high_p_dam_bp_roll_std_1s"] = (
                csv_df["high_p_dam_bp"]
                .rolling(roll_windows[0], min_periods=0, center=True)
                .std()
            )
            csv_df["high_p_dam_bp_roll_std_2s"] = (
                csv_df["high_p_dam_bp"]
                .rolling(roll_windows[4], min_periods=0, center=True)
                .std()
            )

            csv_df["nose_back10_length_roll_std_1s"] = (
                csv_df["nose_back10_length"]
                .rolling(roll_windows[0], min_periods=0, center=True)
                .std()
            )
            csv_df["nose_back10_length_roll_std_2s"] = (
                csv_df["nose_back10_length"]
                .rolling(roll_windows[4], min_periods=0, center=True)
                .std()
            )

            csv_df["dam_head_angle_roll_std_1s"] = (
                csv_df["dam_head_angle"]
                .rolling(roll_windows[0], min_periods=0, center=True)
                .std()
            )
            csv_df["dam_head_angle_roll_std_2s"] = (
                csv_df["dam_head_angle"]
                .rolling(roll_windows[4], min_periods=0, center=True)
                .std()
            )

            csv_df["dam_head_angle2_roll_std_1s"] = (
                csv_df["dam_head_angle2"]
                .rolling(roll_windows[0], min_periods=0, center=True)
                .std()
            )
            csv_df["dam_head_angle2_roll_std_2s"] = (
                csv_df["dam_head_angle2"]
                .rolling(roll_windows[4], min_periods=0, center=True)
                .std()
            )

            csv_df["dam_back_top_angle_roll_std_1s"] = (
                csv_df["dam_back_top_angle"]
                .rolling(roll_windows[0], min_periods=0, center=True)
                .std()
            )
            csv_df["dam_back_top_angle_roll_std_2s"] = (
                csv_df["dam_back_top_angle"]
                .rolling(roll_windows[4], min_periods=0, center=True)
                .std()
            )
            csv_df.drop(
                inplace=True,
                columns=[
                    "side_x",
                    "arm_x",
                    # 'pups_centroid_x', 'pups_centroid_y',
                    "head_centroid_x",
                    "dam_centroid_x",
                    "left_wrist_movement",
                    "right_wrist_movement",
                    "left_eye_movement",
                    "right_eye_movement",
                    "left_armpit_movement",
                    "right_armpit_movement",
                    "left_palm_movement",
                    "right_palm_movement",
                    "left_ear_movement",
                    "right_ear_movement",
                    "left_ankle_movement",
                    "right_ankle_movement",
                    "left_leg_behind_movement",
                    "right_leg_behind_movement",
                    "left_leg_front_movement",
                    "right_leg_front_movement",
                    "pups_centroid_x_roll_mean_30m",
                    "pups_centroid_x_roll_mean_60m",
                    "pups_centroid_y_roll_mean_30m",
                    "pups_centroid_y_roll_mean_60m",
                    "pups_centroid_mult_x",
                    "pups_centroid_mult_y",
                    "pups_centroid_x",
                    "pups_centroid_y",
                    "high_p_pup_bp_no_zero",
                ],
            )

            # Do unit correction
            print("Correcting coordinate units with", pixels_per_mm, "pixels per mm")
            correction_bps = ["dam_centroid", "head_centroid"]
            correction_columns = [bp + "_y" for bp in correction_bps]

            for col in correction_columns:
                csv_df[col] = csv_df[col] / pixels_per_mm

            # Replace infinity with 0
            csv_df.replace([np.inf, -np.inf], 0, inplace=True)

            # Save DF
            print("Saving features for video {}...".format(file_name))
            self.data_df = csv_df
            self.data_df.columns = csv_df.columns
<<<<<<< HEAD
            self.data_df = self.data_df.fillna(0).apply(pd.to_numeric).astype(np.float32)
            save_path = os.path.join(self.save_dir, file_name + '.' + self.file_type)
=======
            self.data_df = self.data_df.fillna(0).apply(pd.to_numeric)
            save_path = os.path.join(self.save_dir, file_name + "." + self.file_type)
>>>>>>> 3bc89e84
            self.data_df = self.data_df.reset_index(drop=True).fillna(0)
            write_df(self.data_df, self.file_type, save_path)
            video_timer.stop_timer()
            print(
                "Feature extraction complete for video {} (elapsed time: {}s)".format(
                    file_name, video_timer.elapsed_time_str
                )
            )

        self.timer.stop_timer()
        stdout_success(
            f"Feature extraction complete for {str(len(self.files_found))} video(s). Results are saved inside the project_folder/csv/features_extracted directory",
            elapsed_time=self.timer.elapsed_time_str,
        )


# UserDefinedFeatureExtractor(config_path='/Users/simon/Desktop/envs/simba/troubleshooting/two_black_animals_14bp/project_folder/project_config.ini')<|MERGE_RESOLUTION|>--- conflicted
+++ resolved
@@ -13,12 +13,9 @@
 from simba.mixins.config_reader import ConfigReader
 from simba.mixins.feature_extraction_mixin import FeatureExtractionMixin
 from simba.utils.checks import check_str
-<<<<<<< HEAD
-=======
 from simba.utils.printing import SimbaTimer, stdout_success
 from simba.utils.read_write import get_fn_ext, read_df, write_df
 
->>>>>>> 3bc89e84
 
 def calculate_weighted_avg(x, p=None, threshold=0.2):
     if p is not None and len(x) != len(p):
@@ -187,31 +184,7 @@
                 csv_df["right_ventrum_side_p"],
             )
             print(time.time() - start)
-
             # Calculate dam centroids and convex hulls
-<<<<<<< HEAD
-            csv_df['dam_centroid_x'] = csv_df.apply(lambda row: calculate_weighted_avg([row[str(column) + '_x'] for column in dam_body_part_names], [row[str(column) + '_p'] for column in dam_body_part_names], threshold=dam_threshold), axis=1)
-            csv_df['dam_centroid_y'] = csv_df.apply(lambda row: calculate_weighted_avg([row[str(column) + '_y'] for column in dam_body_part_names], [row[str(column) + '_p'] for column in dam_body_part_names], threshold=dam_threshold), axis=1)
-
-            dam_body_polygon = csv_df.apply(lambda row: polygon_fill([row[p + '_x'] for p in dam_body_part_names],
-                                                                     [row[p + '_y'] for p in dam_body_part_names],
-                                                                     [row[p + '_p'] for p in dam_body_part_names], 0.2), axis=1)
-
-            dam_body_polygon = np.array(dam_body_polygon.tolist()).reshape((len(dam_body_polygon), -1, 2)).astype(
-                np.float32)
-            csv_df['dam_convex_hull'] = jitted_hull(points=dam_body_polygon.astype(np.float32), target='area') / (
-                    pixels_per_mm ** 2)
-
-            dam_head_parts = ['dam_nose', 'left_eye', 'right_eye', 'left_ear', 'right_ear', 'top_head_dam']
-            csv_df['head_centroid_x'] = csv_df.apply(lambda row: calculate_weighted_avg(
-                [row[str(column) + '_x'] for column in dam_head_parts],
-                [row[str(column) + '_p'] for column in dam_head_parts],
-                threshold=dam_threshold), axis=1)
-            csv_df['head_centroid_y'] = csv_df.apply(lambda row: calculate_weighted_avg(
-                [row[str(column) + '_y'] for column in dam_head_parts],
-                [row[str(column) + '_p'] for column in dam_head_parts],
-                threshold=dam_threshold), axis=1)
-=======
             csv_df["dam_centroid_x"] = csv_df.apply(
                 lambda row: calculate_weighted_avg(
                     [row[str(column) + "_x"] for column in dam_body_part_names],
@@ -271,7 +244,6 @@
                 ),
                 axis=1,
             )
->>>>>>> 3bc89e84
 
             # dam head convex hull
             head_polygon = csv_df.apply(
@@ -1403,29 +1375,6 @@
             # csv_df['leg_behind_movement_roll_sum_2s'] = csv_df['leg_behind_movement'].rolling(roll_windows[4],
             #                                                                                   min_periods=0, center=True).sum()
 
-<<<<<<< HEAD
-            #HERE
-            csv_df['wrist_movement_roll_sum_1s'] = csv_df['wrist_movement'].rolling(roll_windows[0],
-                                                                                    min_periods=0, center=True).sum()
-            csv_df['wrist_movement_roll_sum_1ds'] = csv_df['wrist_movement'].rolling(roll_windows[2],
-                                                                                     min_periods=0, center=True).sum()
-            csv_df['wrist_movement_roll_sum_2s'] = csv_df['wrist_movement'].rolling(roll_windows[4],
-                                                                                    min_periods=0, center=True).sum()
-
-            csv_df['armpit_movement_roll_sum_1s'] = csv_df['armpit_movement'].rolling(roll_windows[0],
-                                                                                      min_periods=0, center=True).sum()
-            csv_df['armpit_movement_roll_sum_1ds'] = csv_df['armpit_movement'].rolling(roll_windows[2],
-                                                                                       min_periods=0, center=True).sum()
-            csv_df['armpit_movement_roll_sum_2s'] = csv_df['armpit_movement'].rolling(roll_windows[4],
-                                                                                      min_periods=0, center=True).sum()
-
-            csv_df['dam_convex_hull_roll_sum_1s'] = csv_df['dam_convex_hull'].rolling(roll_windows[0],
-                                                                                      min_periods=0, center=True).sum()
-            csv_df['dam_convex_hull_roll_sum_1ds'] = csv_df['dam_convex_hull'].rolling(roll_windows[2],
-                                                                                       min_periods=0, center=True).sum()
-            csv_df['dam_convex_hull_roll_sum_2s'] = csv_df['dam_convex_hull'].rolling(roll_windows[4],
-                                                                                      min_periods=0, center=True).sum()
-=======
             csv_df["wrist_movement_roll_sum_1s"] = (
                 csv_df["wrist_movement"]
                 .rolling(roll_windows[0], min_periods=0, center=True)
@@ -1473,7 +1422,6 @@
                 .rolling(roll_windows[4], min_periods=0, center=True)
                 .sum()
             )
->>>>>>> 3bc89e84
 
             # csv_df['head_convex_hull_roll_sum_1s'] = csv_df['head_convex_hull'].rolling(roll_windows[0],
             #                                                                             min_periods=0, center=True).sum()
@@ -1781,13 +1729,8 @@
             print("Saving features for video {}...".format(file_name))
             self.data_df = csv_df
             self.data_df.columns = csv_df.columns
-<<<<<<< HEAD
-            self.data_df = self.data_df.fillna(0).apply(pd.to_numeric).astype(np.float32)
-            save_path = os.path.join(self.save_dir, file_name + '.' + self.file_type)
-=======
             self.data_df = self.data_df.fillna(0).apply(pd.to_numeric)
             save_path = os.path.join(self.save_dir, file_name + "." + self.file_type)
->>>>>>> 3bc89e84
             self.data_df = self.data_df.reset_index(drop=True).fillna(0)
             write_df(self.data_df, self.file_type, save_path)
             video_timer.stop_timer()
