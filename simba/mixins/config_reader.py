--- conflicted
+++ resolved
@@ -141,27 +141,6 @@
             Dtypes.INT.value,
         )
         self.clf_names = get_all_clf_names(config=self.config, target_cnt=self.clf_cnt)
-<<<<<<< HEAD
-        self.feature_file_paths = glob.glob(os.path.join(self.features_dir , "*." + self.file_type))
-        self.target_file_paths = glob.glob(os.path.join(self.targets_folder ,"*." + self.file_type))
-        self.input_csv_paths = glob.glob(os.path.join(self.input_csv_dir , "*." + self.file_type))
-        self.body_part_directionality_paths = []
-        for root,dirs,files in os.walk(self.body_part_directionality_df_dir):
-            for d in dirs:
-                for root2,dirs2,files2 in os.walk(os.path.join(root,d)):
-                    for file in glob.glob(os.path.join(root2, "*." + self.file_type)):
-                        self.body_part_directionality_paths.append(file)
-        self.outlier_corrected_paths = glob.glob(os.path.join(
-            self.outlier_corrected_dir , "*." + self.file_type
-        ))
-        self.outlier_corrected_movement_paths = glob.glob(os.path.join(
-            self.outlier_corrected_movement_dir , "*." + self.file_type
-        ))
-        self.cpu_cnt, self.cpu_to_use = find_core_cnt()
-        self.machine_results_paths = glob.glob(os.path.join(
-            self.machine_results_dir , "*." + self.file_type
-        ))
-=======
         self.feature_file_paths = glob.glob(self.features_dir + f"/*.{self.file_type}")
         self.target_file_paths = glob.glob(self.targets_folder + f"/*.{self.file_type}")
         self.input_csv_paths = glob.glob(self.input_csv_dir + f"/*.{self.file_type}")
@@ -178,7 +157,6 @@
         self.machine_results_paths = glob.glob(
             self.machine_results_dir + f"/*.{self.file_type}"
         )
->>>>>>> e409bd23
         self.logs_path = os.path.join(self.project_path, "logs")
         self.body_parts_path = os.path.join(self.project_path, Paths.BP_NAMES.value)
         check_file_exist_and_readable(file_path=self.body_parts_path)
@@ -668,7 +646,6 @@
                 msg=f"SimBA could not drop body-part coordinates, some body-part names are missing in dataframe. SimBA expected the following body-parts, that could not be found inside the file: {missing_body_part_fields}",
                 source=self.__class__.__name__,
             )
-            return df
         else:
             return df.drop(self.bp_col_names, axis=1)
 
