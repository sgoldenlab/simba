--- conflicted
+++ resolved
@@ -45,18 +45,11 @@
     """
 
     def __init__(
-<<<<<<< HEAD
-            self,
-            title: str,
-            config_path: Optional[str] = None,
-            size: Tuple[int, int] = (960, 720),
-=======
         self,
         title: str,
         config_path: Optional[str] = None,
         main_scrollbar: Optional[bool] = True,
         size: Tuple[int, int] = (960, 720),
->>>>>>> e409bd23
     ):
         # self.main_frm = Toplevel()
         # self.main_frm.minsize(size[0], size[1])
@@ -119,15 +112,11 @@
         self.choose_clf_frm.grid(row=self.children_cnt_main(), column=0, sticky=NW)
 
     def create_cb_frame(
-<<<<<<< HEAD
-            self, main_frm: Frame, cb_titles: List[str], frm_title: str
-=======
         self,
         main_frm: Frame,
         cb_titles: List[str],
         frm_title: str,
         command: Optional[object] = None,
->>>>>>> e409bd23
     ) -> Dict[str, BooleanVar]:
         """
         Creates a labelframe with one checkbox per classifier, and inserts the labelframe into the bottom of the pop-up window.
@@ -193,14 +182,6 @@
         frm.geometry(f"{window_width}x{window_height}+{x_position}+{0}")
 
     def create_dropdown_frame(
-<<<<<<< HEAD
-            self,
-            main_frm: Frame,
-            drop_down_titles: List[str],
-            drop_down_options: List[str],
-            frm_title: str,
-    ):
-=======
         self,
         main_frm: Frame,
         drop_down_titles: List[str],
@@ -218,7 +199,6 @@
 
         """
 
->>>>>>> e409bd23
         dropdown_frm = LabelFrame(
             main_frm, text=frm_title, font=Formats.LABELFRAME_HEADER_FORMAT.value
         )
@@ -323,33 +303,8 @@
         self.run_frm.grid(row=self.children_cnt_main() + 1, column=0, sticky=NW)
         self.run_btn.grid(row=0, column=0, sticky=NW)
 
-    def create_choose_number_of_body_parts_directionality_frm(
-            self, path_to_directionality_dir: str, run_function: object
-    ):
-        self.bp_cnt_frm = LabelFrame(
-            self.main_frm,
-            text="SELECT DIR",
-            font=Formats.LABELFRAME_HEADER_FORMAT.value,
-        )
-        root, types_of_directionality, files = list(os.walk(path_to_directionality_dir))[0]
-        self.bp_cnt_dropdown = DropDownMenu(
-            self.bp_cnt_frm,
-            "# of body-parts directionality",
-            list(types_of_directionality),
-            "20",
-        )
-        self.bp_cnt_dropdown.setChoices(types_of_directionality[0])
-        self.bp_cnt_confirm_btn = Button(
-            self.bp_cnt_frm,
-            text="Confirm",
-            command=lambda: run_function,
-        )
-        self.bp_cnt_frm.grid(row=0, sticky=NW)
-        self.bp_cnt_dropdown.grid(row=0, column=0, sticky=NW)
-        self.bp_cnt_confirm_btn.grid(row=0, column=1, sticky=NW)
-
     def create_choose_number_of_body_parts_frm(
-            self, project_body_parts: List[str], run_function: object
+        self, project_body_parts: List[str], run_function: object
     ):
         """
         Many menus depend on how many animals the user choose to compute metrics for. Thus, we need to populate the menus
@@ -406,7 +361,7 @@
         list_box.insert(0, value)
 
     def add_values_to_several_listboxes(
-            self, list_boxes: List[Listbox], values: List[float]
+        self, list_boxes: List[Listbox], values: List[float]
     ):
         """
         Add N values to N listboxes. E.g., values[0] will be added to list_boxes[0].
@@ -464,7 +419,7 @@
         for bp_cnt in range(int(self.bp_cnt_dropdown.getChoices())):
             self.body_parts_dropdowns[bp_cnt] = DropDownMenu(
                 self.body_part_frm,
-                f"Body-part {str(bp_cnt + 1)}:",
+                f"Body-part {str(bp_cnt+1)}:",
                 project_body_parts,
                 "25",
             )
@@ -531,7 +486,7 @@
         self.probability_entry.grid(row=0, column=0, sticky=NW)
 
     def enable_dropdown_from_checkbox(
-            self, check_box_var: BooleanVar, dropdown_menus: List[DropDownMenu]
+        self, check_box_var: BooleanVar, dropdown_menus: List[DropDownMenu]
     ):
         """
         Given a single checkbox, enable a bunch of dropdowns if the checkbox is ticked, and disable the dropdowns if
@@ -549,13 +504,13 @@
                 menu.disable()
 
     def create_entry_boxes_from_entrybox(
-            self, count: int, parent: Frame, current_entries: list
+        self, count: int, parent: Frame, current_entries: list
     ):
         check_int(name="CLASSIFIER COUNT", value=count, min_value=1)
         for entry in current_entries:
             entry.destroy()
         for clf_cnt in range(int(count)):
-            entry = Entry_Box(parent, f"Classifier {str(clf_cnt + 1)}:", labelwidth=15)
+            entry = Entry_Box(parent, f"Classifier {str(clf_cnt+1)}:", labelwidth=15)
             current_entries.append(entry)
             entry.grid(row=clf_cnt + 2, column=0, sticky=NW)
 
@@ -566,12 +521,12 @@
         if not hasattr(self, "multi_animal_id_list"):
             self.multi_animal_id_list = []
             for i in range(int(animal_cnt)):
-                self.multi_animal_id_list.append(f"Animal {i + 1}")
+                self.multi_animal_id_list.append(f"Animal {i+1}")
         self.animal_names_frm = Frame(self.animal_settings_frm, pady=5, padx=5)
         self.animal_name_entry_boxes = {}
         for i in range(int(animal_cnt)):
             self.animal_name_entry_boxes[i + 1] = Entry_Box(
-                self.animal_names_frm, f"Animal {str(i + 1)} name: ", "25"
+                self.animal_names_frm, f"Animal {str(i+1)} name: ", "25"
             )
             if i <= len(self.multi_animal_id_list) - 1:
                 self.animal_name_entry_boxes[i + 1].entry_set(
@@ -582,10 +537,10 @@
         self.animal_names_frm.grid(row=1, column=0, sticky=NW)
 
     def enable_entrybox_from_checkbox(
-            self,
-            check_box_var: BooleanVar,
-            entry_boxes: List[Entry_Box],
-            reverse: bool = False,
+        self,
+        check_box_var: BooleanVar,
+        entry_boxes: List[Entry_Box],
+        reverse: bool = False,
     ):
         """
         Given a single checkbox, enable or disable a bunch of entry-boxes based on the status of the checkbox.
@@ -611,16 +566,16 @@
                     box.set_state("disable")
 
     def create_import_pose_menu(
-            self, parent_frm: Frame, idx_row: int = 0, idx_column: int = 0
+        self, parent_frm: Frame, idx_row: int = 0, idx_column: int = 0
     ):
         def run_call(
-                data_type: str,
-                interpolation: str,
-                smoothing: str,
-                smoothing_window: str,
-                animal_names: dict,
-                data_path: str,
-                tracking_data_type: str or None = None,
+            data_type: str,
+            interpolation: str,
+            smoothing: str,
+            smoothing_window: str,
+            animal_names: dict,
+            data_path: str,
+            tracking_data_type: str or None = None,
         ):
             smooth_settings = {}
             smooth_settings["Method"] = smoothing
@@ -1105,7 +1060,7 @@
             self.data_type_dropdown.grid(row=0, column=0, sticky=NW)
 
     def create_import_videos_menu(
-            self, parent_frm: Frame, idx_row: int = 0, idx_column: int = 0
+        self, parent_frm: Frame, idx_row: int = 0, idx_column: int = 0
     ):
         def run_import(multiple_videos: bool):
             if multiple_videos:
@@ -1217,6 +1172,7 @@
     #     #self.main_frm.config(width=e.x_root, height=e.y_root)
     #     #self.main_frm.update()
 
+
 # test = PopUpMixin(config_path='/Users/simon/Desktop/envs/troubleshooting/two_animals_16bp_032023/project_folder/project_config.ini',
 #                   title='ss')
 # test.create_import_pose_menu(parent_frm=test.main_frm)
