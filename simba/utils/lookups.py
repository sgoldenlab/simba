--- conflicted
+++ resolved
@@ -9,25 +9,17 @@
 from multiprocessing import Lock, Value
 from pathlib import Path
 from typing import Dict, List, Tuple, Union
-<<<<<<< HEAD
-=======
-
->>>>>>> 8a642860
+import pyglet
+
 import matplotlib.font_manager
 import pandas as pd
-import pyglet
 from matplotlib import cm
 
 import simba
-from simba.utils.checks import (check_file_exist_and_readable,
-                                check_if_dir_exists)
-from simba.utils.enums import OS, FontPaths, Methods, Paths
+from simba.utils.checks import (check_file_exist_and_readable, check_if_dir_exists)
+from simba.utils.enums import OS, Methods, Paths, FontPaths
 from simba.utils.read_write import get_fn_ext
 from simba.utils.warnings import NoDataFoundWarning
-import pyglet
-if platform.system() == OS.WINDOWS.value:
-    from pyglet.libs.win32 import constants
-    constants.COINIT_MULTITHREADED = 0x2  # 0x2 = COINIT_APARTMENTTHREADED
 
 
 class SharedCounter(object):
@@ -595,15 +587,6 @@
         font_dict = {key: str(Path(value.replace('C:', '')).as_posix()) for key, value in font_dict.items()}
     return font_dict
 
-
-def get_linux_fonts():
-    """ Get fonts on linux system, to clean up when time allows"""
-    fonts = ['Noto Serif CJK JP', 'DejaVu Sans', 'FreeSerif', 'Nimbus Sans']
-    font_dict = get_fonts()
-    for font in font_dict.keys():
-        if font in fonts:
-            return (font, 8), (font, 10, "bold")
-
 def get_log_config():
     return {
         "version": 1,
