--- conflicted
+++ resolved
@@ -559,131 +559,6 @@
     return list(range(int(start_in_s * fps), int(end_in_s * fps)))
 
 
-<<<<<<< HEAD
-def run_user_defined_feature_extraction_class(
-    file_path: Union[str, os.PathLike], config_path: Union[str, os.PathLike]
-) -> None:
-    """
-    Loads and executes user-defined feature extraction class.
-
-    :param file_path: Path to .py file holding user-defined feature extraction class
-    :param str config_path: Path to SimBA project config file.
-
-    .. note::
-       `Tutorial <https://github.com/sgoldenlab/simba/blob/master/docs/extractFeatures.md>`_.
-       If the ``file_path`` contains multiple classes, then the first class will be used.
-
-    """
-
-    check_file_exist_and_readable(file_path=file_path)
-    file_dir, file_name, file_extension = get_fn_ext(filepath=file_path)
-    if file_extension != ".py":
-        raise InvalidFileTypeError(
-            msg=f"The user-defined feature extraction file ({file_path}) is not a .py file-extension"
-        )
-    parsed = ast.parse(Path(file_path).read_text())
-    classes = [n for n in parsed.body if isinstance(n, ast.ClassDef)]
-    class_name = [x.name for x in classes]
-    if len(class_name) < 1:
-        raise CountError(
-            msg=f"The user-defined feature extraction file ({file_path}) contains no python classes"
-        )
-    if len(class_name) > 1:
-        stdout_warning(
-            msg=f"The user-defined feature extraction file ({file_path}) contains more than 1 python class. SimBA will use the first python class: {class_name[0]}."
-        )
-    class_name = class_name[0]
-    spec = importlib.util.spec_from_file_location(class_name, file_path)
-    user_module = importlib.util.module_from_spec(spec)
-    sys.modules[class_name] = user_module
-    spec.loader.exec_module(user_module)
-    user_class = getattr(user_module, class_name)
-    print(f"Running user-defined {class_name} feature extraction file...")
-    user_class(config_path=config_path).run()
-
-
-def slp_to_df_convert(
-    file_path: Union[str, os.PathLike],
-    headers: List[str],
-    joined_tracks: Optional[bool] = False,
-    multi_index: Optional[bool] = True,
-) -> pd.DataFrame:
-    """
-    Helper to convert .slp pose-estimation data to pandas dataframe.
-
-    .. note::
-       Written by Toshea111 - `see jupyter notebook <https://colab.research.google.com/drive/1EpyTKFHVMCqcb9Lj9vjMrriyaG9SvrPO?usp=sharing>`__.
-
-    :param Union[str, os.PathLike] file_path: Path to .slp file on disk.
-    :param List[str] headers: List of strings representing output dataframe headers.
-    :param bool joined_tracks: If True, the .slp file has been created by joining multiple .slp files.
-    :param bool multi_index: If True, inserts multi-index place-holders in the output dataframe (used in SimBA data import).
-    :raises InvalidFileTypeError: If ``file_path`` is not a valid SLEAP H5 pose-estimation file.
-    :raises DataHeaderError: If sleap file contains more or less body-parts than suggested by len(headers)
-
-    :return pd.DataFrame: With animal ID, Track ID and body-part names as colums.
-    """
-
-    try:
-        with h5py.File(file_path, "r") as sleap_dict:
-            data = {k: v[()] for k, v in sleap_dict.items()}
-            data["node_names"] = [s.decode() for s in data["node_names"].tolist()]
-            data["point_scores"] = np.transpose(data["point_scores"][0])
-            data["track_names"] = [s.decode() for s in data["track_names"].tolist()]
-            data["tracks"] = np.transpose(data["tracks"])
-            data["track_occupancy"] = data["track_occupancy"].astype(bool)
-    except OSError as e:
-        print(e.args)
-        raise InvalidFileTypeError(msg=f"{file_path} is not a valid SLEAP H5 file")
-    valid_frame_idxs = np.argwhere(data["track_occupancy"].any(axis=1)).flatten()
-    tracks = []
-    for frame_idx in valid_frame_idxs:
-        frame_tracks = data["tracks"][frame_idx]
-        for i in range(frame_tracks.shape[-1]):
-            pts = frame_tracks[..., i]
-            if np.isnan(pts).all():
-                continue
-            detection = {"track": data["track_names"][i], "frame_idx": frame_idx}
-            for node_name, (x, y) in zip(data["node_names"], pts):
-                detection[f"{node_name}.x"] = x
-                detection[f"{node_name}.y"] = y
-            tracks.append(detection)
-    if joined_tracks:
-        df = (
-            pd.DataFrame(tracks)
-            .set_index("frame_idx")
-            .groupby(level=0)
-            .sum()
-            .astype(int)
-            .reset_index(drop=True)
-        )
-    else:
-        df = pd.DataFrame(tracks).fillna(0)
-    df.columns = list(range(0, len(df.columns)))
-    p_df = (
-        pd.DataFrame(
-            data["point_scores"], index=df.index, columns=df.columns[1::2] + 0.5
-        )
-        .fillna(0)
-        .clip(0.0, 1.0)
-    )
-    df = pd.concat([df, p_df], axis=1).sort_index(axis=1)
-    if len(headers) != len(df.columns):
-        raise DataHeaderError(
-            msg=f"The SimBA project suggest the data should have {len(headers)} columns, but the input data has {len(df.columns)} columns"
-        )
-    df.columns = headers
-    if multi_index:
-        multi_idx_cols = []
-        for col_idx in range(len(df.columns)):
-            multi_idx_cols.append(
-                tuple(("IMPORTED_POSE", "IMPORTED_POSE", df.columns[col_idx]))
-            )
-        df.columns = pd.MultiIndex.from_tuples(
-            multi_idx_cols, names=("scorer", "bodypart", "coords")
-        )
-    return df
-=======
 # def slp_to_df_convert(file_path: Union[str, os.PathLike],
 #                       headers: List[str],
 #                       joined_tracks: Optional[bool] = False,
@@ -744,7 +619,6 @@
 #             multi_idx_cols.append(tuple(('IMPORTED_POSE', 'IMPORTED_POSE', df.columns[col_idx])))
 #         df.columns = pd.MultiIndex.from_tuples(multi_idx_cols, names=('scorer', 'bodypart', 'coords'))
 #     return df
->>>>>>> e409bd23
 
 
 def convert_roi_definitions(
