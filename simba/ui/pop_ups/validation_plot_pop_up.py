--- conflicted
+++ resolved
@@ -141,23 +141,7 @@
             settings["styles"]["circle size"] = int(self.circle_size.entry_get)
             settings["styles"]["font size"] = int(self.font_size_eb.entry_get)
             settings["styles"]["space_scale"] = int(self.spacing_eb.entry_get)
-<<<<<<< HEAD
-        return settings
-
-    def get_short_bout(self):
-        try:
-            self.shortest_bout = int(self.shortest_bout)
-        except ValueError as e:
-            print(e.args[1])
-            return
-
-    def run_on_all(self):
-        settings = self.create_style_dict()
-        self.get_short_bout()
-        # check_float(name="MINIMUM BOUT LENGTH", value=self.shortest_bout)
-=======
         check_int(name="MINIMUM BOUT LENGTH", value=self.shortest_bout)
->>>>>>> 8da43cd4
         check_float(
             name="DISCRIMINATION THRESHOLD", value=self.discrimination_threshold
         )
