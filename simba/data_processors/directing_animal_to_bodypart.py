__author__ = "Tzuk Polinsky"

import itertools
import os
from typing import Union

import numpy as np
import pandas as pd

from simba.mixins.config_reader import ConfigReader
from simba.mixins.feature_extraction_mixin import FeatureExtractionMixin
from simba.utils.checks import check_if_filepath_list_is_empty
from simba.utils.enums import ConfigKey, Dtypes
from simba.utils.errors import AnimalNumberError
from simba.utils.printing import SimbaTimer, stdout_success
from simba.utils.read_write import get_fn_ext, read_df


class DirectingAnimalsToBodyPartAnalyzer(ConfigReader, FeatureExtractionMixin):
    """
    Calculate when animals are directing towards their own body-parts. Results are stored in
    the ``project_folder/logs/directionality_dataframes`` directory of the SimBA project.

    :parameter str config_path: path to SimBA project config file in Configparser format

    .. important::
       Requires the pose-estimation data for the ``left ear``, ``right ear`` and ``nose`` of each individual animals.
       `Tutorial <https://github.com/sgoldenlab/simba/blob/master/docs/ROI_tutorial.md#part-3-generating-features-from-roi-data>`__.
       `Expected output <https://github.com/sgoldenlab/simba/blob/master/misc/Direction_data_example.csv>`__.

    Examples
    -----
    >>> directing_analyzer = DirectingAnimalsToBodyPartAnalyzer(config_path='MyProjectConfig')
    >>> directing_analyzer.process_directionality()
    >>> directing_analyzer.create_directionality_dfs()
    >>> directing_analyzer.save_directionality_dfs()
    >>> directing_analyzer.summary_statistics()
    """

    def __init__(self, config_path: Union[str, os.PathLike]):
        super().__init__(config_path=config_path)
        if not os.path.exists(self.directionality_df_dir):
            os.makedirs(self.directionality_df_dir)
        check_if_filepath_list_is_empty(
            filepaths=self.outlier_corrected_paths,
            error_msg=f"SIMBA ERROR: No data found in the {self.outlier_corrected_dir} directory",
        )

        print(f"Processing {str(len(self.outlier_corrected_paths))} video(s)...")

    def process_directionality(self):
        """
        Method to compute when animals are directing towards their own body-parts.

        Returns
        -------
        Attribute: dict
            results_dict
        """

        self.results_dict = {}
        bp_x_name = self.bodypart_direction + "_x"
        bp_y_name = self.bodypart_direction + "_y"
        for file_cnt, file_path in enumerate(self.outlier_corrected_paths):
            video_timer = SimbaTimer(start=True)
            _, video_name, _ = get_fn_ext(file_path)
            self.results_dict[video_name] = {}
            data_df = read_df(file_path, self.file_type)
            direct_bp_dict = self.check_directionality_cords()
            for key, animal in direct_bp_dict.items():
                result_key = "{} {} {}".format(
                    key,
                    "directing towards",
                    self.bodypart_direction,
                )
                self.results_dict[video_name][result_key] = {}
                ear_left_arr = data_df[
                    [
                        animal["Ear_left"]["X_bps"],
                        animal["Ear_left"]["Y_bps"],
                    ]
                ].to_numpy()
                ear_right_arr = data_df[
                    [
                        animal["Ear_right"]["X_bps"],
                        animal["Ear_right"]["Y_bps"],
                    ]
                ].to_numpy()
                nose_arr = data_df[
                    [
                        animal["Nose"]["X_bps"],
                        animal["Nose"]["Y_bps"],
                    ]
                ].to_numpy()
                target_cord_arr = data_df[[bp_x_name, bp_y_name]].to_numpy()
                direction_data = self.jitted_line_crosses_to_nonstatic_targets(
                    left_ear_array=ear_left_arr,
                    right_ear_array=ear_right_arr,
                    nose_array=nose_arr,
                    target_array=target_cord_arr,
                )
                x_min = np.minimum(direction_data[:, 1], nose_arr[:, 0])
                y_min = np.minimum(direction_data[:, 2], nose_arr[:, 1])
                delta_x = abs((direction_data[:, 1] - nose_arr[:, 0]) / 2)
                delta_y = abs((direction_data[:, 2] - nose_arr[:, 1]) / 2)
                x_middle, y_middle = np.add(x_min, delta_x), np.add(y_min, delta_y)
                direction_data = np.concatenate(
                    (y_middle.reshape(-1, 1), direction_data), axis=1
                )
                direction_data = np.concatenate(
                    (x_middle.reshape(-1, 1), direction_data), axis=1
                )
                direction_data = np.delete(direction_data, [2, 3, 4], 1)
                direction_data = np.hstack((direction_data, target_cord_arr))
                bp_data = pd.DataFrame(
                    direction_data,
                    columns=["Eye_x", "Eye_y", "Directing_BOOL", bp_x_name, bp_y_name],
                )
                bp_data = bp_data[
                    ["Eye_x", "Eye_y", bp_x_name, bp_y_name, "Directing_BOOL"]
                ]
                self.results_dict[video_name][result_key][bp_x_name[:-2]] = bp_data
            video_timer.stop_timer()
            print(
                "Direction analysis complete for video {} ({}/{}, elapsed time: {}s)...".format(
                    video_name,
                    str(file_cnt + 1),
                    str(len(self.outlier_corrected_paths)),
                    video_timer.elapsed_time_str,
                )
            )

    def create_directionality_dfs(self):
        """
        Method to transpose results created by :meth:`~simba.DirectingOtherAnimalsAnalyzer.process_directionality`.
        into dict of dataframes

        Returns
        -------
        Attribute: dict
            directionality_df_dict
        """

        print("Transposing body part directionality data...")
        self.directionality_df_dict = {}
        for video_name, video_data in self.results_dict.items():
            out_df_lst = []
            for animal_permutation, permutation_data in video_data.items():
                for bp_name, bp_data in permutation_data.items():
<<<<<<< HEAD
                    directing_df = (
                        bp_data  # [bp_data["Directing_BOOL"] == 1]
                        .reset_index()
                        .rename(
                            columns={
                                "index": "Frame_#",
                                bp_name + "_x": "Animal_{}_x".format(self.bodypart_direction),
                                bp_name + "_y": "Animal_{}_y".format(self.bodypart_direction),
                            }
                        )
=======
                    directing_df = bp_data.reset_index().rename(  # [bp_data["Directing_BOOL"] == 1]
                        columns={
                            "index": "Frame_#",
                            bp_name
                            + "_x": "Animal_{}_x".format(self.bodypart_direction),
                            bp_name
                            + "_y": "Animal_{}_y".format(self.bodypart_direction),
                        }
>>>>>>> e409bd23
                    )
                    directing_df.insert(loc=0, column="Video", value=video_name)
                    out_df_lst.append(directing_df)
            self.directionality_df_dict[video_name] = pd.concat(out_df_lst, axis=0)
        stdout_success(msg="Transposing body part directionality data completed")

    def read_directionality_dfs(self):
        results = {}
        body_parts_directionality = []
        for file_cnt, file_path in enumerate(self.body_part_directionality_paths):
            video_timer = SimbaTimer(start=True)
            dir_name, file_name, _ = get_fn_ext(file_path)
            bp_name = os.path.basename(dir_name)
            body_parts_directionality.append(bp_name)
            key = file_name+"_"+bp_name
            results[key] = read_df(file_path, self.file_type)
            video_timer.stop_timer()
            print(
                "read body part directionality data completed for video {} ({}/{}, elapsed time: {}s)...".format(
                    key,
                    str(file_cnt + 1),
                    str(len(self.outlier_corrected_paths)),
                    video_timer.elapsed_time_str,
                )
            )
<<<<<<< HEAD
        stdout_success(
            msg='reading body part directionality data completed'
        )
        return results,body_parts_directionality
=======
        stdout_success(msg="reading body part directionality data completed")
        return results
>>>>>>> e409bd23

    def save_directionality_dfs(self):
        """
        Method to save result created by :meth:`~simba.DirectingOtherAnimalsAnalyzer.create_directionality_dfs`.
        into CSV files on disk. Results are stored in `project_folder/logs` directory of the SimBA project.

        Returns
        -------
        None
        """
        output_dir = os.path.join(self.body_part_directionality_df_dir, self.bodypart_direction)
        if not os.path.exists(output_dir):
            os.makedirs(output_dir)
        for video_name, video_data in self.directionality_df_dict.items():
<<<<<<< HEAD
            save_name = os.path.join(output_dir, video_name + ".csv")
            video_data.to_csv(save_name)
            print(f"Detailed directional data saved for video {video_name}...")
        stdout_success(
            msg=f"All detailed directional data saved in the {output_dir} directory"

=======
            save_name = os.path.join(
                self.body_part_directionality_df_dir, video_name + ".csv"
            )
            video_data.to_csv(save_name)
            print(f"Detailed directional data saved for video {video_name}...")
        stdout_success(
            msg=f"All detailed directional data saved in the {self.body_part_directionality_df_dir} directory"
>>>>>>> e409bd23
        )

    def summary_statistics(self):
        """
        Method to save aggregate statistics of data created by :meth:`~simba.DirectingOtherAnimalsAnalyzer.create_directionality_dfs`.
        into CSV files on disk. Results are stored in `project_folder/logs` directory of the SimBA project.

        Returns
        -------
        None
        """

        print("Computing summary statistics...")
        out_df_lst = []
        for video_name, video_data in self.results_dict.items():
            _, _, fps = self.read_video_info(video_name=video_name)
            for animal_permutation, permutation_data in video_data.items():
                idx_directing = set()
                for bp_name, bp_data in permutation_data.items():
                    idx_directing.update(
                        list(bp_data.index[bp_data["Directing_BOOL"] == 1])
                    )
                value = round(len(idx_directing) / fps, 3)
                out_df_lst.append(
                    pd.DataFrame(
                        [[video_name, animal_permutation, value]],
                        columns=["Video", "Animal permutation", "Value (s)"],
                    )
                )
        self.summary_df = (
            pd.concat(out_df_lst, axis=0)
            .sort_values(by=["Video", "Animal permutation"])
            .set_index("Video")
        )
        self.save_path = os.path.join(
<<<<<<< HEAD
            self.logs_path, "Body_part_directions_data_{}_{}.csv".format(self.bodypart_direction,str( self.datetime))
=======
            self.logs_path,
            "Body_part_directions_data_{}.csv".format(str(self.datetime)),
>>>>>>> e409bd23
        )
        self.summary_df.to_csv(self.save_path)
        self.timer.stop_timer()
        stdout_success(
            msg=f"Summary body part directional statistics saved at {self.save_path}"
        )
        stdout_success(
            msg="All directional data saved in SimBA project",
            elapsed_time=self.timer.elapsed_time_str,
        )


# test = DirectingOtherAnimalsAnalyzer(config_path='/Users/simon/Desktop/envs/troubleshooting/two_black_animals_14bp/project_folder/project_config.ini')
# test.process_directionality()
# test.create_directionality_dfs()
# test.save_directionality_dfs()
# test.summary_statistics()<|MERGE_RESOLUTION|>--- conflicted
+++ resolved
@@ -147,18 +147,6 @@
             out_df_lst = []
             for animal_permutation, permutation_data in video_data.items():
                 for bp_name, bp_data in permutation_data.items():
-<<<<<<< HEAD
-                    directing_df = (
-                        bp_data  # [bp_data["Directing_BOOL"] == 1]
-                        .reset_index()
-                        .rename(
-                            columns={
-                                "index": "Frame_#",
-                                bp_name + "_x": "Animal_{}_x".format(self.bodypart_direction),
-                                bp_name + "_y": "Animal_{}_y".format(self.bodypart_direction),
-                            }
-                        )
-=======
                     directing_df = bp_data.reset_index().rename(  # [bp_data["Directing_BOOL"] == 1]
                         columns={
                             "index": "Frame_#",
@@ -167,7 +155,6 @@
                             bp_name
                             + "_y": "Animal_{}_y".format(self.bodypart_direction),
                         }
->>>>>>> e409bd23
                     )
                     directing_df.insert(loc=0, column="Video", value=video_name)
                     out_df_lst.append(directing_df)
@@ -176,32 +163,21 @@
 
     def read_directionality_dfs(self):
         results = {}
-        body_parts_directionality = []
         for file_cnt, file_path in enumerate(self.body_part_directionality_paths):
             video_timer = SimbaTimer(start=True)
-            dir_name, file_name, _ = get_fn_ext(file_path)
-            bp_name = os.path.basename(dir_name)
-            body_parts_directionality.append(bp_name)
-            key = file_name+"_"+bp_name
-            results[key] = read_df(file_path, self.file_type)
+            _, file_name, _ = get_fn_ext(file_path)
+            results[file_name] = read_df(file_path, self.file_type)
             video_timer.stop_timer()
             print(
                 "read body part directionality data completed for video {} ({}/{}, elapsed time: {}s)...".format(
-                    key,
+                    file_name,
                     str(file_cnt + 1),
                     str(len(self.outlier_corrected_paths)),
                     video_timer.elapsed_time_str,
                 )
             )
-<<<<<<< HEAD
-        stdout_success(
-            msg='reading body part directionality data completed'
-        )
-        return results,body_parts_directionality
-=======
         stdout_success(msg="reading body part directionality data completed")
         return results
->>>>>>> e409bd23
 
     def save_directionality_dfs(self):
         """
@@ -212,18 +188,9 @@
         -------
         None
         """
-        output_dir = os.path.join(self.body_part_directionality_df_dir, self.bodypart_direction)
-        if not os.path.exists(output_dir):
-            os.makedirs(output_dir)
+        if not os.path.exists(self.body_part_directionality_df_dir):
+            os.makedirs(self.body_part_directionality_df_dir)
         for video_name, video_data in self.directionality_df_dict.items():
-<<<<<<< HEAD
-            save_name = os.path.join(output_dir, video_name + ".csv")
-            video_data.to_csv(save_name)
-            print(f"Detailed directional data saved for video {video_name}...")
-        stdout_success(
-            msg=f"All detailed directional data saved in the {output_dir} directory"
-
-=======
             save_name = os.path.join(
                 self.body_part_directionality_df_dir, video_name + ".csv"
             )
@@ -231,7 +198,6 @@
             print(f"Detailed directional data saved for video {video_name}...")
         stdout_success(
             msg=f"All detailed directional data saved in the {self.body_part_directionality_df_dir} directory"
->>>>>>> e409bd23
         )
 
     def summary_statistics(self):
@@ -267,12 +233,8 @@
             .set_index("Video")
         )
         self.save_path = os.path.join(
-<<<<<<< HEAD
-            self.logs_path, "Body_part_directions_data_{}_{}.csv".format(self.bodypart_direction,str( self.datetime))
-=======
             self.logs_path,
             "Body_part_directions_data_{}.csv".format(str(self.datetime)),
->>>>>>> e409bd23
         )
         self.summary_df.to_csv(self.save_path)
         self.timer.stop_timer()
