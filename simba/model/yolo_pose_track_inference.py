import os
from typing import List, Literal, Optional, Tuple, Union

os.environ["KMP_DUPLICATE_LIB_OK"]="TRUE"
import numpy as np
import pandas as pd
import torch

from simba.utils.checks import (check_file_exist_and_readable, check_float,
                                check_int, check_valid_boolean,
                                check_valid_lst, check_valid_tuple, get_fn_ext)
from simba.utils.errors import CountError, InvalidFileTypeError
from simba.utils.printing import SimbaTimer, stdout_success
from simba.utils.read_write import (find_files_of_filetypes_in_directory,
                                    get_video_meta_data)
from simba.utils.yolo import (_get_undetected_obs, filter_yolo_keypoint_data,
                              load_yolo_model)

OUT_COLS = ['FRAME', 'CLASS_ID', 'CLASS_NAME', 'CONFIDENCE', 'TRACK', 'X1', 'Y1', 'X2', 'Y2', 'X3', 'Y3', 'X4', 'Y4']
COORD_COLS = ['X1', 'Y1', 'X2', 'Y2', 'X3', 'Y3', 'X4', 'Y4']
NEAREST = 'nearest'

class YOLOPoseTrackInference():
    def __init__(self,
                 weights_path: Union[str, os.PathLike],
                 video_path: Union[Union[str, os.PathLike], List[Union[str, os.PathLike]]],
                 keypoint_names: Tuple[str, ...],
                 config_path: Union[str, os.PathLike],
                 verbose: Optional[bool] = False,
                 save_dir: Optional[Union[str, os.PathLike]] = None,
                 device: Union[Literal['cpu'], int] = 0,
                 format: Optional[str] = None,
                 batch_size: Optional[int] = 4,
                 torch_threads: int = 8,
                 half_precision: bool = True,
                 stream: bool = False,
                 interpolate: bool = False,
                 threshold: float = 0.7,
                 max_tracks: Optional[int] = 2,
                 imgsz: int = 320,
                 iou: float = 0.5):

        if isinstance(video_path, list):
            check_valid_lst(data=video_path, source=f'{self.__class__.__name__} video_path', valid_dtypes=(str, np.str_,), min_len=1)
        elif os.path.isfile(video_path):
            check_file_exist_and_readable(file_path=video_path)
            video_path = [video_path]
        elif os.path.isdir(video_path):
            video_path = find_files_of_filetypes_in_directory(directory=video_path, extensions=['mp4'], as_dict=False)
        for i in video_path:
            _ = get_video_meta_data(video_path=i)
        check_file_exist_and_readable(file_path=weights_path)
        check_valid_boolean(value=verbose, source=f'{self.__class__.__name__} verbose')
        check_valid_boolean(value=interpolate, source=f'{self.__class__.__name__} interpolate')
        check_int(name=f'{self.__class__.__name__} batch_size', value=batch_size, min_value=1)
        check_int(name=f'{self.__class__.__name__} imgsz', value=imgsz, min_value=1)
        check_float(name=f'{self.__class__.__name__} threshold', value=threshold, min_value=10e-6, max_value=1.0)
        check_float(name=f'{self.__class__.__name__} iou', value=iou, min_value=10e-6, max_value=1.0)
        check_valid_tuple(x=keypoint_names, source=f'{self.__class__.__name__} keypoint_names', min_integer=1, valid_dtypes=(str,))
        check_file_exist_and_readable(file_path=config_path)
        self.keypoint_col_names = [f'{i}_{s}'.upper() for i in keypoint_names for s in ['x', 'y', 'p']]
        self.keypoint_cord_col_names = [f'{i}_{s}'.upper() for i in keypoint_names for s in ['x', 'y']]
        OUT_COLS.extend(self.keypoint_col_names)
        COORD_COLS.extend(self.keypoint_cord_col_names)
        torch.set_num_threads(torch_threads)
        self.model = load_yolo_model(weights_path=weights_path, device=device, format=format)
        self.half_precision, self.stream, self.video_path, self.config_path = half_precision, stream, video_path, config_path
        self.batch_size, self.threshold, self.max_tracks, self.iou = batch_size, threshold, max_tracks, iou
        self.verbose, self.save_dir, self.imgsz, self.interpolate, self.device = verbose, save_dir, imgsz, interpolate, device
        if self.model.model.task != 'pose':
            raise InvalidFileTypeError(msg=f'The model {weights_path} is not a pose model. It is a {self.model.model.task} model', source=self.__class__.__name__)
        if self.model.model.kpt_shape[0] != len(keypoint_names):
            raise CountError(msg=f'The YOLO model expects {self.model.model.model.head.kpt_shape[0]} keypoints but you passed {len(keypoint_names)}: {keypoint_names}', source=self.__class__.__name__)
        self.class_ids = self.model.names


    def run(self):
        self.results = {}
        timer = SimbaTimer(start=True)
        for video_cnt, video_path in enumerate(self.video_path):
            _, video_name, _ = get_fn_ext(filepath=video_path)
            _ = get_video_meta_data(video_path=video_path)
            video_out = []
<<<<<<< HEAD
            save_path = os.path.join(self.save_dir, f'{video_name}.csv')
            print(video_path)
            if os.path.isfile(save_path):
                continue
            else:
                video_predictions = self.model.track(source=video_path, stream=self.stream, tracker=self.config_path, conf=self.threshold, half=self.half_precision, imgsz=self.imgsz, persist=False, iou=self.iou, device=self.device, max_det=self.max_tracks)
                for frm_cnt, video_prediction in enumerate(video_predictions):
                    boxes = video_prediction.obb.data if video_prediction.obb is not None else video_prediction.boxes.data
                    boxes = boxes.cpu().numpy().astype(np.float32)
                    keypoints = video_prediction.keypoints.data.cpu().numpy().astype(np.float32)
                    detected_classes = np.unique(boxes[:, -1]).astype(int) if boxes.size > 0 else []
                    for class_id, class_name in self.class_ids.items():
                        if class_id not in detected_classes:
                            video_out.append(_get_undetected_obs(frm_id=frm_cnt, class_id=class_id, class_name=class_name, value_cnt=(10 + (len(self.keypoint_col_names)))))
                            continue
                        if boxes.shape[1] != 7: boxes = np.insert(boxes, 4, -1, axis=1)
                        cls_boxes, cls_keypoints = filter_yolo_keypoint_data(bbox_data=boxes, keypoint_data=keypoints, class_id=class_id, confidence=None, class_idx=-1, confidence_idx=None)
                        for i in range(cls_boxes.shape[0]):
                            frm_results = np.array([frm_cnt, boxes[i][-1], self.class_ids[boxes[i][-1]], boxes[i][-2], boxes[i][-3]])
                            box = np.array([boxes[i][0], boxes[i][1], boxes[i][2], boxes[i][1], boxes[i][2], boxes[i][3], boxes[i][0], boxes[i][3]]).astype(np.int32)
                            frm_results = np.append(frm_results, box)
                            frm_results = np.append(frm_results, keypoints[i].flatten())
                            video_out.append(frm_results)
                self.results[video_name] = pd.DataFrame(video_out, columns=OUT_COLS)
                self.results[video_name][COORD_COLS] = self.results[video_name][COORD_COLS].astype(float).astype(int)
                if self.interpolate:
                    for cord_col in COORD_COLS:
                        self.results[video_name][cord_col] = self.results[video_name][cord_col].astype(np.int32).replace(to_replace=-1, value=np.nan)
                        self.results[video_name][cord_col] = self.results[video_name][cord_col].interpolate(method=NEAREST, axis=0).ffill().bfill()
                timer.stop_timer()
                if not self.save_dir:
                    if self.verbose:
                        print(f'YOLO results created', timer.elapsed_time_str)
                    return self.results
                else:
                    for k, v in self.results.items():
                        save_path = os.path.join(self.save_dir, f'{k}.csv')
                        v.to_csv(save_path)
                        if self.verbose:
                            print(f'YOLO results saved in {self.save_dir} directory', timer.elapsed_time_str)
            stdout_success(msg=f'{len(self.video_path)} pose-estimation data files saved in {self.save_dir}', elapsed_time=timer.elapsed_time_str)
            #return None
=======
            video_predictions = self.model.track(source=video_path, stream=self.stream, tracker=self.config_path, conf=self.threshold, half=self.half_precision, imgsz=self.imgsz, persist=False, iou=self.iou, device=self.device, max_det=self.max_tracks)
            print(video_predictions)
            for frm_cnt, video_prediction in enumerate(video_predictions):
                boxes = video_prediction.obb.data if video_prediction.obb is not None else video_prediction.boxes.data
                boxes = boxes.cpu().numpy().astype(np.float32)
                keypoints = video_prediction.keypoints.data.cpu().numpy().astype(np.float32)
                detected_classes = np.unique(boxes[:, -1]).astype(int) if boxes.size > 0 else []
                for class_id, class_name in self.class_ids.items():
                    if class_id not in detected_classes:
                        video_out.append(_get_undetected_obs(frm_id=frm_cnt, class_id=class_id, class_name=class_name, value_cnt=(10 + (len(self.keypoint_col_names)))))
                        continue
                    if boxes.shape[1] != 7: boxes = np.insert(boxes, 4, -1, axis=1)
                    cls_boxes, cls_keypoints = filter_yolo_keypoint_data(bbox_data=boxes, keypoint_data=keypoints, class_id=class_id, confidence=None, class_idx=-1, confidence_idx=None)
                    for i in range(cls_boxes.shape[0]):
                        frm_results = np.array([frm_cnt, boxes[i][-1], self.class_ids[boxes[i][-1]], boxes[i][-2], boxes[i][-3]])
                        box = np.array([boxes[i][0], boxes[i][1], boxes[i][2], boxes[i][1], boxes[i][2], boxes[i][3], boxes[i][0], boxes[i][3]]).astype(np.int32)
                        frm_results = np.append(frm_results, box)
                        frm_results = np.append(frm_results, keypoints[i].flatten())
                        video_out.append(frm_results)
            self.results[video_name] = pd.DataFrame(video_out, columns=OUT_COLS)
            self.results[video_name][COORD_COLS] = self.results[video_name][COORD_COLS].astype(float).astype(int)
            if self.interpolate:
                for cord_col in COORD_COLS:
                    self.results[video_name][cord_col] = self.results[video_name][cord_col].astype(np.int32).replace(to_replace=-1, value=np.nan)
                    self.results[video_name][cord_col] = self.results[video_name][cord_col].interpolate(method=NEAREST, axis=0).ffill().bfill()
        timer.stop_timer()
        if not self.save_dir:
            if self.verbose:
                print(f'YOLO results created', timer.elapsed_time_str)
            return self.results
        else:
            for k, v in self.results.items():
                save_path = os.path.join(self.save_dir, f'{k}.csv')
                v.to_csv(save_path)
                if self.verbose:
                    print(f'YOLO results saved in {self.save_dir} directory', timer.elapsed_time_str)
        stdout_success(msg=f'{len(self.video_path)} poe-estimation data files saved in {self.save_dir}', elapsed_time=timer.elapsed_time_str)
        return None
>>>>>>> dc8ba899


# VIDEO_PATH = "/mnt/d/netholabs/yolo_videos/input/mp4_20250606083508/2025-05-28_19-50-23.mp4"
# #VIDEO_PATH = "/mnt/d/netholabs/yolo_videos/2025-05-28_19-46-56.mp4"
# VIDEO_PATH = "/mnt/d/netholabs/yolo_videos/2025-05-28_19-46-56.mp4"
# BOTSORT_PATH = "/mnt/c/projects/simba/simba/simba/assets/bytetrack.yml"
#BOTSORT_PATH = "/mnt/c/projects/simba/simba/simba/assets/botsort.yml"


# VIDEO_PATH = r"/mnt/d/ares/data/termite_2/videos/termite.mp4"
# WEIGHTS_PASS = r"/mnt/d/ares/data/termite_2/yolo/mdl/train13/weights/best.pt"
# SAVE_DIR = "/mnt/d/ares/data/termite_2/yolo/results"

# VIDEO_PATH = r"/mnt/d/ares/data/ant/sleap_video/ant.mp4"
# WEIGHTS_PASS = r"/mnt/d/ares/data/ant/yolo/mdl/train6/weights/best.pt"
# SAVE_DIR = "/mnt/d/ares/data/ant/yolo/results"


# from simba.utils.read_write import find_files_of_filetypes_in_directory
#
# VIDEO_PATH = find_files_of_filetypes_in_directory(directory=r'E:\netholabs_videos\mosaics\subset', extensions=['.avi'])
#
#
# #VIDEO_PATH = r"D:\cvat_annotations\videos\mp4_20250624155703\s16-Chasing.mp4"
# WEIGHTS_PASS = r"E:\netholabs_videos\mosaics\yolo_mdl_wo_tail\mdl\train2\weights\best.pt"
# SAVE_DIR = r"E:\netholabs_videos\mosaics\yolo_mdl_wo_tail\results_tracks"
# BOTSORT_PATH = r"C:\projects\simba\simba\simba\assets\bytetrack.yml"
#
# KEYPOINT_NAMES = ('Nose', 'Left_ear', 'Right_ear', 'Left_side', 'Center', 'Right_side', 'Tail_base')
#
# i = YOLOPoseTrackInference(weights_path=WEIGHTS_PASS,
#                            video_path=VIDEO_PATH,
#                            save_dir=SAVE_DIR,
#                            verbose=False,
#                            device=0,
#                            format=None,
#                            keypoint_names=KEYPOINT_NAMES,
#                            batch_size=32,
#                            threshold=0.5,
#                            config_path=BOTSORT_PATH,
#                            interpolate=False,
#                            imgsz=640,
#                            max_tracks=3,
#                            stream=True,
#                            iou=0.2)
# i.run()


# VIDEO_PATH = r"/mnt/data"
# WEIGHTS_PASS = r"/mnt/data/simon/mdls/100825/yolo_mdl_wo_tail/mdl/train2/weights/best.pt"
# SAVE_DIR = r"/mnt/data/simon/data_14102025"
# BOTSORT_PATH = r"/home/netholabs/miniconda3/envs/yolo_env/lib/python3.10/site-packages/simba/assets"
#
# KEYPOINT_NAMES = ('Nose', 'Left_ear', 'Right_ear', 'Left_side', 'Center', 'Right_side', 'Tail_base')
#
# i = YOLOPoseTrackInference(weights_path=WEIGHTS_PASS,
#                            video_path=VIDEO_PATH,
#                            save_dir=SAVE_DIR,
#                            verbose=True,
#                            device=0,
#                            format=None,
#                            keypoint_names=KEYPOINT_NAMES,
#                            batch_size=32,
#                            threshold=0.01,
#                            config_path=BOTSORT_PATH,
#                            interpolate=False,
#                            imgsz=640,
#                            max_tracks=5,
#                            stream=False,
#                            iou=0.2)
# i.run()<|MERGE_RESOLUTION|>--- conflicted
+++ resolved
@@ -81,50 +81,6 @@
             _, video_name, _ = get_fn_ext(filepath=video_path)
             _ = get_video_meta_data(video_path=video_path)
             video_out = []
-<<<<<<< HEAD
-            save_path = os.path.join(self.save_dir, f'{video_name}.csv')
-            print(video_path)
-            if os.path.isfile(save_path):
-                continue
-            else:
-                video_predictions = self.model.track(source=video_path, stream=self.stream, tracker=self.config_path, conf=self.threshold, half=self.half_precision, imgsz=self.imgsz, persist=False, iou=self.iou, device=self.device, max_det=self.max_tracks)
-                for frm_cnt, video_prediction in enumerate(video_predictions):
-                    boxes = video_prediction.obb.data if video_prediction.obb is not None else video_prediction.boxes.data
-                    boxes = boxes.cpu().numpy().astype(np.float32)
-                    keypoints = video_prediction.keypoints.data.cpu().numpy().astype(np.float32)
-                    detected_classes = np.unique(boxes[:, -1]).astype(int) if boxes.size > 0 else []
-                    for class_id, class_name in self.class_ids.items():
-                        if class_id not in detected_classes:
-                            video_out.append(_get_undetected_obs(frm_id=frm_cnt, class_id=class_id, class_name=class_name, value_cnt=(10 + (len(self.keypoint_col_names)))))
-                            continue
-                        if boxes.shape[1] != 7: boxes = np.insert(boxes, 4, -1, axis=1)
-                        cls_boxes, cls_keypoints = filter_yolo_keypoint_data(bbox_data=boxes, keypoint_data=keypoints, class_id=class_id, confidence=None, class_idx=-1, confidence_idx=None)
-                        for i in range(cls_boxes.shape[0]):
-                            frm_results = np.array([frm_cnt, boxes[i][-1], self.class_ids[boxes[i][-1]], boxes[i][-2], boxes[i][-3]])
-                            box = np.array([boxes[i][0], boxes[i][1], boxes[i][2], boxes[i][1], boxes[i][2], boxes[i][3], boxes[i][0], boxes[i][3]]).astype(np.int32)
-                            frm_results = np.append(frm_results, box)
-                            frm_results = np.append(frm_results, keypoints[i].flatten())
-                            video_out.append(frm_results)
-                self.results[video_name] = pd.DataFrame(video_out, columns=OUT_COLS)
-                self.results[video_name][COORD_COLS] = self.results[video_name][COORD_COLS].astype(float).astype(int)
-                if self.interpolate:
-                    for cord_col in COORD_COLS:
-                        self.results[video_name][cord_col] = self.results[video_name][cord_col].astype(np.int32).replace(to_replace=-1, value=np.nan)
-                        self.results[video_name][cord_col] = self.results[video_name][cord_col].interpolate(method=NEAREST, axis=0).ffill().bfill()
-                timer.stop_timer()
-                if not self.save_dir:
-                    if self.verbose:
-                        print(f'YOLO results created', timer.elapsed_time_str)
-                    return self.results
-                else:
-                    for k, v in self.results.items():
-                        save_path = os.path.join(self.save_dir, f'{k}.csv')
-                        v.to_csv(save_path)
-                        if self.verbose:
-                            print(f'YOLO results saved in {self.save_dir} directory', timer.elapsed_time_str)
-            stdout_success(msg=f'{len(self.video_path)} pose-estimation data files saved in {self.save_dir}', elapsed_time=timer.elapsed_time_str)
-            #return None
-=======
             video_predictions = self.model.track(source=video_path, stream=self.stream, tracker=self.config_path, conf=self.threshold, half=self.half_precision, imgsz=self.imgsz, persist=False, iou=self.iou, device=self.device, max_det=self.max_tracks)
             print(video_predictions)
             for frm_cnt, video_prediction in enumerate(video_predictions):
@@ -137,6 +93,7 @@
                         video_out.append(_get_undetected_obs(frm_id=frm_cnt, class_id=class_id, class_name=class_name, value_cnt=(10 + (len(self.keypoint_col_names)))))
                         continue
                     if boxes.shape[1] != 7: boxes = np.insert(boxes, 4, -1, axis=1)
+                    print(boxes)
                     cls_boxes, cls_keypoints = filter_yolo_keypoint_data(bbox_data=boxes, keypoint_data=keypoints, class_id=class_id, confidence=None, class_idx=-1, confidence_idx=None)
                     for i in range(cls_boxes.shape[0]):
                         frm_results = np.array([frm_cnt, boxes[i][-1], self.class_ids[boxes[i][-1]], boxes[i][-2], boxes[i][-3]])
@@ -163,7 +120,6 @@
                     print(f'YOLO results saved in {self.save_dir} directory', timer.elapsed_time_str)
         stdout_success(msg=f'{len(self.video_path)} poe-estimation data files saved in {self.save_dir}', elapsed_time=timer.elapsed_time_str)
         return None
->>>>>>> dc8ba899
 
 
 # VIDEO_PATH = "/mnt/d/netholabs/yolo_videos/input/mp4_20250606083508/2025-05-28_19-50-23.mp4"
