__author__ = "Simon Nilsson"

import warnings

warnings.filterwarnings("ignore", category=FutureWarning)
warnings.filterwarnings("ignore", category=DeprecationWarning)
import functools
import multiprocessing
import os
import platform
from typing import Any, Dict, List, Optional, Union

import cv2
import pandas as pd

try:
    from typing import Literal
except:
    from typing_extensions import Literal

import shutil

import matplotlib
import matplotlib.pyplot as plt
import numpy as np
from matplotlib.backends.backend_agg import FigureCanvasAgg as FigureCanvas

from simba.mixins.config_reader import ConfigReader
from simba.mixins.plotting_mixin import PlottingMixin
from simba.mixins.train_model_mixin import TrainModelMixin
from simba.utils.checks import (check_file_exist_and_readable, check_float,
                                check_if_keys_exist_in_dict, check_int,
                                check_valid_extension)
from simba.utils.data import plug_holes_shortest_bout
from simba.utils.enums import TextOptions
from simba.utils.printing import stdout_success
from simba.utils.read_write import (concatenate_videos_in_folder,
                                    find_core_cnt, get_fn_ext,
                                    get_video_meta_data, read_df, read_pickle,
                                    write_df)


def validation_video_mp(
    data: pd.DataFrame,
    bp_dict: dict,
    video_save_dir: str,
    settings: dict,
    video_path: str,
    video_meta_data: dict,
    gantt_setting: Union[int, None],
    final_gantt: Optional[np.ndarray],
    clf_data: np.ndarray,
    clrs: List[List],
    clf_name: str,
    bouts_df: pd.DataFrame,
):

    def create_gantt(bouts_df: pd.DataFrame, clf_name: str, image_index: int, fps: int):

        fig, ax = plt.subplots(
            figsize=(final_gantt.shape[1] / dpi, final_gantt.shape[0] / dpi)
        )
        matplotlib.font_manager._get_font.cache_clear()
        relRows = bouts_df.loc[bouts_df["End_frame"] <= image_index]
        for i, event in enumerate(relRows.groupby("Event")):
            data_event = event[1][["Start_time", "Bout_time"]]
            ax.broken_barh(data_event.values, (4, 4), facecolors="red")
        xLength = (round(image_index / fps)) + 1
        if xLength < 10:
            xLength = 10

        ax.set_xlim(0, xLength)
        ax.set_ylim([0, 12])
        ax.set_xlabel("Session (s)", fontsize=12)
        ax.set_ylabel(clf_name, fontsize=12)
        ax.set_title(f"{clf_name} GANTT CHART", fontsize=12)
        ax.set_yticks([])
        ax.yaxis.set_ticklabels([])
        ax.yaxis.grid(True)
        canvas = FigureCanvas(fig)
        canvas.draw()
        img = np.array(np.uint8(np.array(canvas.renderer._renderer)))[:, :, :3]
        plt.close(fig)
        return img

    dpi = plt.rcParams["figure.dpi"]
    fourcc, font = cv2.VideoWriter_fourcc(*"mp4v"), cv2.FONT_HERSHEY_COMPLEX
    cap = cv2.VideoCapture(video_path)
    group = data["group"].iloc[0]
    start_frm, current_frm, end_frm = data.index[0], data.index[0], data.index[-1]
    video_save_path = os.path.join(video_save_dir, f"{group}.mp4")
    if gantt_setting is not None:
        video_size = (
            int(video_meta_data["width"] + final_gantt.shape[1]),
            int(video_meta_data["height"]),
        )
        writer = cv2.VideoWriter(
            video_save_path, fourcc, video_meta_data["fps"], video_size
        )
    else:
        video_size = (int(video_meta_data["width"]), int(video_meta_data["height"]))
        writer = cv2.VideoWriter(
            video_save_path, fourcc, video_meta_data["fps"], video_size
        )
    cap.set(1, start_frm)
    while (current_frm <= end_frm) & (current_frm <= video_meta_data["frame_count"]):
        clf_frm_cnt = np.sum(clf_data[0:current_frm])
        ret, img = cap.read()
        if ret:
            if settings["pose"]:
                for animal_cnt, (animal_name, animal_data) in enumerate(
                    bp_dict.items()
                ):
                    for bp_cnt, bp in enumerate(range(len(animal_data["X_bps"]))):
                        x_header, y_header = (
                            animal_data["X_bps"][bp],
                            animal_data["Y_bps"][bp],
                        )
                        animal_cords = tuple(
                            data.loc[current_frm, [x_header, y_header]]
                        )
                        cv2.circle(
                            img,
                            (int(animal_cords[0]), int(animal_cords[1])),
                            0,
                            clrs[animal_cnt][bp_cnt],
                            settings["styles"]["circle size"],
                        )
            if settings["animal_names"]:
                for animal_cnt, (animal_name, animal_data) in enumerate(
                    bp_dict.items()
                ):
                    x_header, y_header = (
                        animal_data["X_bps"][0],
                        animal_data["Y_bps"][0],
                    )
                    animal_cords = tuple(data.loc[current_frm, [x_header, y_header]])
                    cv2.putText(
                        img,
                        animal_name,
                        (int(animal_cords[0]), int(animal_cords[1])),
                        font,
                        settings["styles"]["font size"],
                        clrs[animal_cnt][0],
                        1,
                    )

            target_timer = round((1 / video_meta_data["fps"]) * clf_frm_cnt, 2)
            cv2.putText(
                img,
                "Timer",
                (TextOptions.BORDER_BUFFER_Y.value, settings["styles"]["space_scale"]),
                font,
                settings["styles"]["font size"],
                TextOptions.COLOR.value,
                2,
            )
            addSpacer = 2
            cv2.putText(
                img,
                (f"{clf_name} {target_timer}s"),
                (10, settings["styles"]["space_scale"] * addSpacer),
                font,
                settings["styles"]["font size"],
                TextOptions.COLOR.value,
                2,
            )
            addSpacer += 1
            cv2.putText(
                img,
                "Ensemble prediction",
                (
                    TextOptions.BORDER_BUFFER_Y.value,
                    settings["styles"]["space_scale"] * addSpacer,
                ),
                font,
                settings["styles"]["font size"],
                (0, 255, 0),
                2,
            )
            addSpacer += 2
            if clf_data[current_frm] == 1:
                cv2.putText(
                    img,
                    clf_name,
                    (10, +settings["styles"]["space_scale"] * addSpacer),
                    font,
                    settings["styles"]["font size"],
                    TextOptions.COLOR.value,
                    2,
                )
            addSpacer += 1
            if gantt_setting == 1:
                img = np.concatenate((img, final_gantt), axis=1)
            elif gantt_setting == 2:
                gantt_img = create_gantt(
                    bouts_df, clf_name, current_frm, video_meta_data["fps"]
                )
                img = np.concatenate((img, gantt_img), axis=1)
            img = cv2.resize(img, video_size, interpolation=cv2.INTER_LINEAR)
            writer.write(np.uint8(img))
            current_frm += 1
            print(f"Multi-processing video frame {current_frm} on core {group}...")
    cap.release()
    writer.release()

    return group


class ValidateModelOneVideoMultiprocess(ConfigReader, PlottingMixin, TrainModelMixin):
    """
    Create classifier validation video for a single input video. Results are stored in the
    ``project_folder/frames/output/validation`` directory.

    :param str config_path: path to SimBA project config file in Configparser format
    :param str feature_file_path: path to SimBA file (parquet or CSV) containing pose-estimation and feature fields.
    :param str model_path: path to pickled classifier object
    :param float discrimination_threshold: classification threshold.
    :param int shortest_bout: Allowed classified bout length expressed in milliseconds. E.g., `1000` will shift frames classified
        as containing the behavior, but occuring in a bout shorter than `1000`, from `target present to `target absent`.
    :param str create_gantt:
        If SimBA should create gantt charts alongside the validation video. OPTIONS: 'None', 'Gantt chart: final frame only (slightly faster)',
        'Gantt chart: video'.
    :param dict settings: User style settings for video. E.g., {'pose': True, 'animal_names': True, 'styles': None}
    :param int cores: Number of cores to use.

    :example:
    >>> test = ValidateModelOneVideoMultiprocess(config_path=r'/Users/simon/Desktop/envs/simba/troubleshooting/two_black_animals_14bp/project_folder/project_config.ini',
    >>>                              feature_file_path='/Users/simon/Desktop/envs/simba/troubleshooting/two_black_animals_14bp/project_folder/csv/features_extracted/Together_1.csv',
    >>>                              model_path='/Users/simon/Desktop/envs/simba/troubleshooting/two_black_animals_14bp/models/generated_models/Attack.sav',
    >>>                              discrimination_threshold=0.6,
    >>>                              shortest_bout=50,
    >>>                              cores=6,
    >>>                              settings={'pose': True, 'animal_names': True, 'styles': None},
    >>>                              create_gantt=None)
    >>> test.run()
    """

    def __init__(
        self,
        config_path: Union[str, os.PathLike],
        feature_file_path: Union[str, os.PathLike],
        model_path: Union[str, os.PathLike],
        settings: Dict[str, Any],
        cores: Optional[int] = -1,
        discrimination_threshold: Optional[float] = 0.0,
        shortest_bout: Optional[int] = 0,
        create_gantt: Optional[Union[int, None]] = None,
    ):

        ConfigReader.__init__(self, config_path=config_path)
        PlottingMixin.__init__(self)
        TrainModelMixin.__init__(self)
        check_int(
            name=f"{self.__class__.__name__} shortest_bout",
            value=shortest_bout,
            min_value=0,
        )
        check_float(
            name=f"{self.__class__.__name__} discrimination_threshold",
            value=discrimination_threshold,
            min_value=0,
            max_value=1.0,
        )
        check_int(
            name=f"{self.__class__.__name__} cores", value=shortest_bout, min_value=-1
        )
        check_file_exist_and_readable(file_path=feature_file_path)
        check_file_exist_and_readable(file_path=model_path)
        check_if_keys_exist_in_dict(
            data=settings,
            key=["pose", "animal_names", "styles"],
            name=f"{self.__class__.__name__} settings",
        )
        if (cores > find_core_cnt()[0]) or (cores == -1):
            cores = find_core_cnt()[0]
        if create_gantt is not None:
            check_int(
                name=f"{self.__class__.__name__} create gantt",
                value=create_gantt,
                max_value=2,
                min_value=1,
            )
        _, self.feature_filename, feature_ext = get_fn_ext(feature_file_path)
        _, self.model_filename, model_ext = get_fn_ext(model_path)
        check_valid_extension(
            path=feature_file_path, accepted_extensions=[self.file_type]
        )
        check_valid_extension(path=model_path, accepted_extensions=["sav"])
        if not os.path.exists(self.single_validation_video_save_dir):
            os.makedirs(self.single_validation_video_save_dir)
        if not os.path.exists(self.clf_data_validation_dir):
            os.makedirs(self.clf_data_validation_dir)
        _, _, self.fps = self.read_video_info(video_name=self.feature_filename)
        self.clf_name = os.path.basename(model_path).replace(".sav", "")
        self.video_path = self.find_video_of_file(self.video_dir, self.feature_filename)
        self.clf_data_save_path = os.path.join(
            self.clf_data_validation_dir, self.feature_filename + ".csv"
        )
        self.video_meta_data = get_video_meta_data(video_path=self.video_path)
        self.clf = read_pickle(data_path=model_path)
        self.data_df = read_df(file_path=feature_file_path, file_type=self.file_type)
        self.x_df = self.drop_bp_cords(df=self.data_df)
        self.temp_dir = os.path.join(self.single_validation_video_save_dir, "temp")
        self.video_save_path = os.path.join(
            self.single_validation_video_save_dir, self.feature_filename + ".mp4"
        )
        if os.path.exists(self.temp_dir):
            shutil.rmtree(path=self.temp_dir)
        os.makedirs(self.temp_dir)
        (
            self.discrimination_threshold,
            self.cores,
            self.shortest_bout,
            self.create_gantt,
            self.settings,
            self.feature_file_path,
        ) = (
            discrimination_threshold,
            cores,
            shortest_bout,
            create_gantt,
            settings,
            feature_file_path,
        )
        # if platform.system() == "Darwin":
        #     multiprocessing.set_start_method("spawn", force=True)

    def __index_df_for_multiprocessing(
        self, data: List[np.ndarray]
    ) -> List[np.ndarray]:
        for cnt, df in enumerate(data):
            df["group"] = cnt
        return data

    def run(self):
        self.prob_col_name = f"Probability_{self.clf_name}"
        self.data_df[self.prob_col_name] = self.clf_predict_proba(
            clf=self.clf,
            x_df=self.x_df,
            model_name=self.clf_name,
            data_path=self.feature_file_path,
        )
        self.data_df[self.clf_name] = np.where(
            self.data_df[self.prob_col_name] > self.discrimination_threshold, 1, 0
        )
        if self.shortest_bout > 1:
            self.data_df = plug_holes_shortest_bout(
                data_df=self.data_df,
                clf_name=self.clf_name,
                fps=self.fps,
                shortest_bout=self.shortest_bout,
            )
        _ = write_df(
            df=self.data_df, file_type=self.file_type, save_path=self.clf_data_save_path
        )
        print(f"Predictions created for video {self.feature_filename}...")
        if self.create_gantt is not None:
            self.bouts_df = self.get_bouts_for_gantt(
                data_df=self.data_df, clf_name=self.clf_name, fps=self.fps
            )
            self.final_gantt_img = self.create_gantt_img(
                self.bouts_df,
                self.clf_name,
                len(self.data_df),
                self.fps,
                "Behavior gantt chart (entire session)",
            )
            self.final_gantt_img = self.resize_gantt(
                self.final_gantt_img, self.video_meta_data["height"]
            )
        else:
            self.bouts_df, self.final_gantt_img = None, None

        if self.settings["styles"] is None:
            self.settings["styles"] = {}
            max_dim = max(self.video_meta_data["width"], self.video_meta_data["height"])
            self.settings["styles"]["circle size"] = int(
                TextOptions.RADIUS_SCALER.value
                / (TextOptions.RESOLUTION_SCALER.value / max_dim)
            )
            self.settings["styles"]["font size"] = float(
                TextOptions.FONT_SCALER.value
                / (TextOptions.RESOLUTION_SCALER.value / max_dim)
            )
            self.settings["styles"]["space_scale"] = int(
                TextOptions.SPACE_SCALER.value
                / (TextOptions.RESOLUTION_SCALER.value / max_dim)
            )

        self.data_df = self.data_df.head(
            min(len(self.data_df), self.video_meta_data["frame_count"])
        )
        data = np.array_split(self.data_df, self.cores)
        frm_per_core = data[0].shape[0]
        data = self.__index_df_for_multiprocessing(data=data)
        pool = multiprocessing.Pool(self.cores, maxtasksperchild=self.maxtasksperchild)
        constants = functools.partial(
            validation_video_mp,
            bp_dict=self.animal_bp_dict,
            video_save_dir=self.temp_dir,
            settings=self.settings,
            video_meta_data=self.video_meta_data,
            video_path=self.video_path,
            gantt_setting=self.create_gantt,
            final_gantt=self.final_gantt_img,
            clf_data=self.data_df[self.clf_name].values,
            clrs=self.clr_lst,
            clf_name=self.clf_name,
            bouts_df=self.bouts_df,
        )
        print("Creating video...")
        for cnt, result in enumerate(
            pool.imap(constants, data, chunksize=self.multiprocess_chunksize)
        ):
            print(
                f"Image {int(frm_per_core * (cnt + 1))}/{len(self.data_df)}, Video {self.feature_filename}..."
            )
        pool.terminate()
        pool.join()
        concatenate_videos_in_folder(
            in_folder=self.temp_dir, save_path=self.video_save_path
        )
        self.timer.stop_timer()
        stdout_success(
            msg=f"Video {self.feature_filename} complete",
            elapsed_time=self.timer.elapsed_time_str,
        )


<<<<<<< HEAD
# test = ValidateModelOneVideoMultiprocess(config_path=r'/Users/simon/Desktop/envs/simba/troubleshooting/beepboop174/project_folder/project_config.ini',
#                              feature_file_path='/Users/simon/Desktop/envs/simba/troubleshooting/beepboop174/project_folder/csv/features_extracted/Trial    10.csv',
#                              model_path='/Users/simon/Desktop/envs/simba/troubleshooting/beepboop174/models/generated_models/Nose to Nose.sav',
#                              discrimination_threshold=0.6,
#                              shortest_bout=50,
#                              cores=6,
#                              settings={'pose': True, 'animal_names': True, 'styles': None},
#                              create_gantt=None)
# test.run()


=======
>>>>>>> 0bdfb993
# test = ValidateModelOneVideoMultiprocess(config_path=r'/Users/simon/Desktop/envs/simba/troubleshooting/mouse_open_field/project_folder/project_config.ini',
#                              feature_file_path='/Users/simon/Desktop/envs/simba/troubleshooting/mouse_open_field/project_folder/csv/features_extracted/SI_DAY3_308_CD1_PRESENT.csv',
#                              model_path='/Users/simon/Desktop/envs/simba/troubleshooting/mouse_open_field/models/generated_models/Running.sav',
#                              discrimination_threshold=0.6,
#                              shortest_bout=50,
#                              cores=6,
#                              settings={'pose': True, 'animal_names': True, 'styles': None},
#                              create_gantt=None)
# test.run()

# test = ValidateModelOneVideoMultiprocess(config_path=r'/Users/simon/Desktop/envs/simba/troubleshooting/two_black_animals_14bp/project_folder/project_config.ini',
#                              feature_file_path='/Users/simon/Desktop/envs/simba/troubleshooting/two_black_animals_14bp/project_folder/csv/features_extracted/Together_1.csv',
#                              model_path='/Users/simon/Desktop/envs/simba/troubleshooting/two_black_animals_14bp/models/generated_models/Attack.sav',
#                              discrimination_threshold=0.6,
#                              shortest_bout=50,
#                              cores=6,
#                              settings={'pose': True, 'animal_names': True, 'styles': None},
#                              create_gantt=None)
# test.run()<|MERGE_RESOLUTION|>--- conflicted
+++ resolved
@@ -323,8 +323,8 @@
             settings,
             feature_file_path,
         )
-        # if platform.system() == "Darwin":
-        #     multiprocessing.set_start_method("spawn", force=True)
+        if platform.system() == "Darwin":
+            multiprocessing.set_start_method("spawn", force=True)
 
     def __index_df_for_multiprocessing(
         self, data: List[np.ndarray]
@@ -428,20 +428,6 @@
         )
 
 
-<<<<<<< HEAD
-# test = ValidateModelOneVideoMultiprocess(config_path=r'/Users/simon/Desktop/envs/simba/troubleshooting/beepboop174/project_folder/project_config.ini',
-#                              feature_file_path='/Users/simon/Desktop/envs/simba/troubleshooting/beepboop174/project_folder/csv/features_extracted/Trial    10.csv',
-#                              model_path='/Users/simon/Desktop/envs/simba/troubleshooting/beepboop174/models/generated_models/Nose to Nose.sav',
-#                              discrimination_threshold=0.6,
-#                              shortest_bout=50,
-#                              cores=6,
-#                              settings={'pose': True, 'animal_names': True, 'styles': None},
-#                              create_gantt=None)
-# test.run()
-
-
-=======
->>>>>>> 0bdfb993
 # test = ValidateModelOneVideoMultiprocess(config_path=r'/Users/simon/Desktop/envs/simba/troubleshooting/mouse_open_field/project_folder/project_config.ini',
 #                              feature_file_path='/Users/simon/Desktop/envs/simba/troubleshooting/mouse_open_field/project_folder/csv/features_extracted/SI_DAY3_308_CD1_PRESENT.csv',
 #                              model_path='/Users/simon/Desktop/envs/simba/troubleshooting/mouse_open_field/models/generated_models/Running.sav',
