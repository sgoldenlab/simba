"""
SimBA (Simple Behavioral Analysis)
https://github.com/sgoldenlab/simba
Contributors.
https://github.com/sgoldenlab/simba#contributors-
Licensed under GNU Lesser General Public License v3.0
"""

import setuptools
import platform

REQUIREMENTS_PATH = 'requirements.txt'
ARM_REQUIREMENTS_PATH = 'requirements_arm.txt'

with open("docs/project_description.md", "r", encoding="utf-8") as fh:
    long_description = fh.read()

with open(REQUIREMENTS_PATH, "r") as f:
    requirements = f.read().splitlines()

with open(ARM_REQUIREMENTS_PATH, "r") as f:
    arm_requirements = f.read().splitlines()

# Setup configuration
setuptools.setup(
    name="Simba-UW-tf-dev",
<<<<<<< HEAD
    version="1.99.8",
=======
    version="1.99.9",
>>>>>>> d80aa715
    author="Simon Nilsson, Jia Jie Choong, Sophia Hwang",
    author_email="sronilsson@gmail.com",
    description="Toolkit for computer classification and analysis of behaviors in experimental animals",
    long_description=long_description,
    long_description_content_type="text/markdown",
    url="https://github.com/sgoldenlab/simba",
    install_requires=requirements,
    extras_require={'arm': [arm_requirements]},
    license='GNU General Public License v3 (GPLv3)',
    packages=setuptools.find_packages(exclude=["*.tests",
                                               "*.tests.*",
                                               "tests.*",
                                               "tests",
                                               "__pycache__",
                                               "pose_configurations_archive"]),
    include_package_data=True,
    classifiers=(
        "Programming Language :: Python :: 3",
        "License :: OSI Approved :: GNU General Public License v3 (GPLv3)",
        "Operating System :: OS Independent",
    ),
    entry_points={'console_scripts':['simba=simba.SimBA:main'],}
)<|MERGE_RESOLUTION|>--- conflicted
+++ resolved
@@ -1,54 +1,50 @@
-"""
-SimBA (Simple Behavioral Analysis)
-https://github.com/sgoldenlab/simba
-Contributors.
-https://github.com/sgoldenlab/simba#contributors-
-Licensed under GNU Lesser General Public License v3.0
-"""
-
-import setuptools
-import platform
-
-REQUIREMENTS_PATH = 'requirements.txt'
-ARM_REQUIREMENTS_PATH = 'requirements_arm.txt'
-
-with open("docs/project_description.md", "r", encoding="utf-8") as fh:
-    long_description = fh.read()
-
-with open(REQUIREMENTS_PATH, "r") as f:
-    requirements = f.read().splitlines()
-
-with open(ARM_REQUIREMENTS_PATH, "r") as f:
-    arm_requirements = f.read().splitlines()
-
-# Setup configuration
-setuptools.setup(
-    name="Simba-UW-tf-dev",
-<<<<<<< HEAD
-    version="1.99.8",
-=======
-    version="1.99.9",
->>>>>>> d80aa715
-    author="Simon Nilsson, Jia Jie Choong, Sophia Hwang",
-    author_email="sronilsson@gmail.com",
-    description="Toolkit for computer classification and analysis of behaviors in experimental animals",
-    long_description=long_description,
-    long_description_content_type="text/markdown",
-    url="https://github.com/sgoldenlab/simba",
-    install_requires=requirements,
-    extras_require={'arm': [arm_requirements]},
-    license='GNU General Public License v3 (GPLv3)',
-    packages=setuptools.find_packages(exclude=["*.tests",
-                                               "*.tests.*",
-                                               "tests.*",
-                                               "tests",
-                                               "__pycache__",
-                                               "pose_configurations_archive"]),
-    include_package_data=True,
-    classifiers=(
-        "Programming Language :: Python :: 3",
-        "License :: OSI Approved :: GNU General Public License v3 (GPLv3)",
-        "Operating System :: OS Independent",
-    ),
-    entry_points={'console_scripts':['simba=simba.SimBA:main'],}
+"""
+SimBA (Simple Behavioral Analysis)
+https://github.com/sgoldenlab/simba
+Contributors.
+https://github.com/sgoldenlab/simba#contributors-
+Licensed under GNU Lesser General Public License v3.0
+"""
+
+import setuptools
+import platform
+
+REQUIREMENTS_PATH = 'requirements.txt'
+ARM_REQUIREMENTS_PATH = 'requirements_arm.txt'
+
+with open("docs/project_description.md", "r", encoding="utf-8") as fh:
+    long_description = fh.read()
+
+with open(REQUIREMENTS_PATH, "r") as f:
+    requirements = f.read().splitlines()
+
+with open(ARM_REQUIREMENTS_PATH, "r") as f:
+    arm_requirements = f.read().splitlines()
+
+# Setup configuration
+setuptools.setup(
+    name="Simba-UW-tf-dev",
+    version="1.99.9",
+    author="Simon Nilsson, Jia Jie Choong, Sophia Hwang",
+    author_email="sronilsson@gmail.com",
+    description="Toolkit for computer classification and analysis of behaviors in experimental animals",
+    long_description=long_description,
+    long_description_content_type="text/markdown",
+    url="https://github.com/sgoldenlab/simba",
+    install_requires=requirements,
+    extras_require={'arm': [arm_requirements]},
+    license='GNU General Public License v3 (GPLv3)',
+    packages=setuptools.find_packages(exclude=["*.tests",
+                                               "*.tests.*",
+                                               "tests.*",
+                                               "tests",
+                                               "__pycache__",
+                                               "pose_configurations_archive"]),
+    include_package_data=True,
+    classifiers=(
+        "Programming Language :: Python :: 3",
+        "License :: OSI Approved :: GNU General Public License v3 (GPLv3)",
+        "Operating System :: OS Independent",
+    ),
+    entry_points={'console_scripts':['simba=simba.SimBA:main'],}
 )